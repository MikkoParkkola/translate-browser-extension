const sendMessage = jest.fn();
let messageListener;
global.chrome = {
  runtime: {
    getURL: () => 'chrome-extension://abc/',
    onMessage: { addListener: cb => { messageListener = cb; } },
    sendMessage,
  },
};

window.qwenTranslateBatch = async ({ texts, onProgress }) => {
  if (onProgress) onProgress({ phase: 'translate', request: 1, requests: 2, sample: texts[0] });
  return { texts: texts.map(t => `X${t}X`) };
};
window.qwenLoadConfig = async () => ({ apiKey: 'k', apiEndpoint: 'https://e/', model: 'm', sourceLanguage: 'nl', targetLanguage: 'en', debug: false });
window.getComputedStyle = () => ({ visibility: 'visible', display: 'block' });
Element.prototype.getClientRects = () => [1];

const { translateBatch, collectNodes, setCurrentConfig } = require('../src/contentScript.js');

test('translates text nodes without altering structure', async () => {
  document.body.innerHTML = '<p class="bm-message-body"><span>Beste klant,</span><br><span>Bedankt dat u contact met ons opneemt.</span></p>';
  setCurrentConfig({ apiKey: 'k', apiEndpoint: 'https://e/', model: 'm', sourceLanguage: 'nl', targetLanguage: 'en', debug: false });
  const nodes = [];
  collectNodes(document.body, nodes);
  await translateBatch(nodes);
  const p = document.querySelector('p');
  expect(p.querySelectorAll('span').length).toBe(2);
  expect(p.querySelector('br')).not.toBeNull();
  expect(p.querySelectorAll('span')[0].textContent).toBe('XBeste klant,X');
  expect(p.querySelectorAll('span')[1].textContent).toBe('XBedankt dat u contact met ons opneemt.X');
});

test('emits progress updates during batch translation', async () => {
  document.body.innerHTML = '<p><span>Hallo</span></p>';
  setCurrentConfig({ apiKey: 'k', apiEndpoint: 'https://e/', model: 'm', sourceLanguage: 'nl', targetLanguage: 'en', debug: false });
  const nodes = [];
  collectNodes(document.body, nodes);
  await translateBatch(nodes, { requests: 0, tokens: 0, words: 0, start: Date.now(), totalRequests: 0 });
  expect(sendMessage).toHaveBeenCalledWith(expect.objectContaining({
    action: 'translation-status',
    status: expect.objectContaining({ active: true, phase: 'translate', request: 1, requests: 2, progress: expect.any(Object) })
  }));
});

test('skips reference superscripts', () => {
  document.body.innerHTML = '<p>Hi<sup class="reference">[1]</sup></p>';
  const nodes = [];
  collectNodes(document.body, nodes);
  expect(nodes.map(n => n.textContent)).toEqual(['Hi']);
});

test('reuses cached translations for repeated text nodes', async () => {
  const stub = window.qwenTranslateBatch;
  const network = jest.fn(async texts => texts.map(t => `X${t}X`));
  const cache = new Map();
  window.qwenTranslateBatch = async ({ texts }) => {
    const out = [];
    const uncached = [];
    texts.forEach(t => {
      if (cache.has(t)) {
        out.push(cache.get(t));
      } else {
        uncached.push(t);
      }
    });
    if (uncached.length) {
      const res = await network(uncached);
      uncached.forEach((t, i) => cache.set(t, res[i]));
      out.push(...res);
    }
    return { texts: texts.map(t => cache.get(t)) };
  };

  setCurrentConfig({
    apiKey: 'k',
    apiEndpoint: 'https://e/',
    model: 'm',
    sourceLanguage: 'en',
    targetLanguage: 'es',
    debug: false,
  });

  document.body.innerHTML = '<p><span>Hello</span><span>World</span><span>Hello</span></p>';
  let nodes = [];
  collectNodes(document.body, nodes);
  await translateBatch(nodes);
  expect(network).toHaveBeenCalledTimes(1);
  expect(nodes.map(n => n.textContent)).toEqual(['XHelloX', 'XWorldX', 'XHelloX']);

  document.body.innerHTML = '<p><span>Hello</span><span>Hello</span></p>';
  nodes = [];
  collectNodes(document.body, nodes);
  await translateBatch(nodes);
  expect(network).toHaveBeenCalledTimes(1);
  expect(nodes.map(n => n.textContent)).toEqual(['XHelloX', 'XHelloX']);

  window.qwenTranslateBatch = stub;
<<<<<<< HEAD
=======
});

test('batches DOM nodes respecting token limit', async () => {
  sendMessage.mockClear();
  window.qwenTranslateBatch = jest.fn(async ({ texts }) => ({ texts }));
  window.qwenLoadConfig = async () => ({ apiKey: 'k', apiEndpoint: 'https://e/', model: 'm', sourceLanguage: 'en', targetLanguage: 'es', debug: false });
  window.qwenThrottle = { approxTokens: jest.fn(() => 4000), getUsage: () => ({}) };
  document.body.innerHTML = '<p><span>A</span><span>A</span><span>B</span></p>';
  messageListener({ action: 'start' });
  await new Promise(r => setTimeout(r, 0));
  await new Promise(r => setTimeout(r, 0));
  const calls = window.qwenTranslateBatch.mock.calls.map(c => c[0].texts);
  expect(calls).toContainEqual(['A', 'A']);
  expect(calls).toContainEqual(['B']);
  delete window.qwenThrottle;
});

test('passes force flag to batch translator', async () => {
  const batch = jest.fn(async ({ texts }) => ({ texts }));
  window.qwenTranslateBatch = batch;
  document.body.innerHTML = '';
  window.qwenLoadConfig = async () => ({ apiKey: 'k', apiEndpoint: 'https://e/', model: 'm', sourceLanguage: 'en', targetLanguage: 'es', debug: false });
  messageListener({ action: 'start', force: true });
  await Promise.resolve();
  window.qwenThrottle = { approxTokens: jest.fn(() => 1), getUsage: () => ({}) };
  const node = document.createTextNode('Hi');
  await translateBatch([node]);
  expect(batch).toHaveBeenCalledWith(expect.objectContaining({ force: true }));
});

test('clears cache on clear-cache message', () => {
  const clear = jest.fn();
  window.qwenClearCache = clear;
  messageListener({ action: 'clear-cache' });
  expect(clear).toHaveBeenCalled();
>>>>>>> 8fe0b8a7
});<|MERGE_RESOLUTION|>--- conflicted
+++ resolved
@@ -96,42 +96,4 @@
   expect(nodes.map(n => n.textContent)).toEqual(['XHelloX', 'XHelloX']);
 
   window.qwenTranslateBatch = stub;
-<<<<<<< HEAD
-=======
-});
-
-test('batches DOM nodes respecting token limit', async () => {
-  sendMessage.mockClear();
-  window.qwenTranslateBatch = jest.fn(async ({ texts }) => ({ texts }));
-  window.qwenLoadConfig = async () => ({ apiKey: 'k', apiEndpoint: 'https://e/', model: 'm', sourceLanguage: 'en', targetLanguage: 'es', debug: false });
-  window.qwenThrottle = { approxTokens: jest.fn(() => 4000), getUsage: () => ({}) };
-  document.body.innerHTML = '<p><span>A</span><span>A</span><span>B</span></p>';
-  messageListener({ action: 'start' });
-  await new Promise(r => setTimeout(r, 0));
-  await new Promise(r => setTimeout(r, 0));
-  const calls = window.qwenTranslateBatch.mock.calls.map(c => c[0].texts);
-  expect(calls).toContainEqual(['A', 'A']);
-  expect(calls).toContainEqual(['B']);
-  delete window.qwenThrottle;
-});
-
-test('passes force flag to batch translator', async () => {
-  const batch = jest.fn(async ({ texts }) => ({ texts }));
-  window.qwenTranslateBatch = batch;
-  document.body.innerHTML = '';
-  window.qwenLoadConfig = async () => ({ apiKey: 'k', apiEndpoint: 'https://e/', model: 'm', sourceLanguage: 'en', targetLanguage: 'es', debug: false });
-  messageListener({ action: 'start', force: true });
-  await Promise.resolve();
-  window.qwenThrottle = { approxTokens: jest.fn(() => 1), getUsage: () => ({}) };
-  const node = document.createTextNode('Hi');
-  await translateBatch([node]);
-  expect(batch).toHaveBeenCalledWith(expect.objectContaining({ force: true }));
-});
-
-test('clears cache on clear-cache message', () => {
-  const clear = jest.fn();
-  window.qwenClearCache = clear;
-  messageListener({ action: 'clear-cache' });
-  expect(clear).toHaveBeenCalled();
->>>>>>> 8fe0b8a7
 });