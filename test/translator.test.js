const translator = require('../src/translator.js');
const batch = require('../src/batch.js');
const {
  qwenTranslate: translate,
  qwenClearCache,
<<<<<<< HEAD
  qwenGetCacheSize,
  qwenSetCacheLimit,
  qwenSetCacheTTL,
  _setCacheEntryTimestamp,
} = translator;
const { qwenTranslateBatch, _getTokenBudget, _setTokenBudget } = batch;
const { configure, reset } = require('../src/throttle');
=======
  qwenTranslateBatch,
  qwenGetCacheSize,
  qwenSetCacheLimit,
  qwenSetCacheTTL,
  _getTokenBudget,
  _setTokenBudget,
  _setCacheEntryTimestamp,
} = translator;
const { configure, reset, getUsage } = require('../src/throttle');
>>>>>>> 1c573c75
const { modelTokenLimits } = require('../src/config');
const fetchMock = require('jest-fetch-mock');
const { registerProvider } = require('../src/providers');

beforeAll(() => { fetchMock.enableMocks(); });

beforeEach(() => {
  fetch.resetMocks();
  qwenClearCache();
  reset();
  configure({ requestLimit: 6000, tokenLimit: modelTokenLimits['qwen-mt-turbo'], windowMs: 60000 });
  _setTokenBudget(0);
  qwenSetCacheLimit(1000);
  qwenSetCacheTTL(30 * 24 * 60 * 60 * 1000);
});

test('translate success', async () => {
  fetch.mockResponseOnce(JSON.stringify({output:{text:'hello'}}));
  const res = await translate({endpoint:'https://example.com/', apiKey:'key', model:'m', text:'hola', source:'es', target:'en'});
  expect(res.text).toBe('hello');
});

test('adds bearer prefix automatically', async () => {
  fetch.mockResponseOnce(JSON.stringify({output:{text:'hello'}}));
  await translate({endpoint:'https://e/', apiKey:'abc123', model:'m', text:'hi', source:'en', target:'es'});
  const headers = fetch.mock.calls[0][1].headers;
  expect(headers.Authorization).toBe('Bearer abc123');
});

test('uses existing bearer prefix after trimming', async () => {
  fetch.mockResponseOnce(JSON.stringify({output:{text:'ok'}}));
  await translate({endpoint:'https://e/', apiKey:'  Bearer xyz  ', model:'m', text:'hi', source:'en', target:'es'});
  const headers = fetch.mock.calls[0][1].headers;
  expect(headers.Authorization).toBe('Bearer xyz');
});

test('omits authorization header when api key missing', async () => {
  fetch.mockResponseOnce(JSON.stringify({output:{text:'hi'}}));
  await translate({endpoint:'https://e/', apiKey:'', model:'m', text:'hi', source:'en', target:'es'});
  const headers = fetch.mock.calls[0][1].headers;
  expect(headers.Authorization).toBeUndefined();
});

test('translate error', async () => {
  const spy = jest.spyOn(console, 'error').mockImplementation(() => {});
  fetch.mockResponseOnce(JSON.stringify({message:'bad'}), {status:400});
  await expect(translate({endpoint:'https://e/', apiKey:'k', model:'m', text:'x', source:'es', target:'en'})).rejects.toThrow('bad');
  spy.mockRestore();
});

test('translate caching', async () => {
  fetch.mockResponseOnce(JSON.stringify({output:{text:'hi'}}));
  const first = await translate({endpoint:'https://e/', apiKey:'k', model:'m', text:'hola', source:'es', target:'en'});
  expect(first.text).toBe('hi');
  const cached = await translate({endpoint:'https://e/', apiKey:'k', model:'m', text:'hola', source:'es', target:'en'});
  expect(fetch).toHaveBeenCalledTimes(1);
  expect(cached.text).toBe('hi');
});

test('dispatches to selected provider', async () => {
  const mock = { translate: jest.fn().mockResolvedValue({ text: 'mocked' }) };
  registerProvider('mock', mock);
  const res = await translate({ provider: 'mock', endpoint: 'https://e/', apiKey: 'k', model: 'm', text: 'hola', source: 'es', target: 'en' });
  expect(res.text).toBe('mocked');
  expect(mock.translate).toHaveBeenCalled();
});

test('namespaces cache by provider', async () => {
  const mock = { translate: jest.fn().mockResolvedValue({ text: 'hola' }) };
  registerProvider('mock2', mock);
  fetch.mockResponseOnce(JSON.stringify({ output: { text: 'hi' } }));
  await translate({ endpoint: 'https://e/', apiKey: 'k', model: 'm', text: 'hello', source: 'es', target: 'en' });
  const res = await translate({ provider: 'mock2', endpoint: 'https://e/', apiKey: 'k', model: 'm', text: 'hello', source: 'es', target: 'en' });
  expect(res.text).toBe('hola');
  expect(fetch).toHaveBeenCalledTimes(1);
  expect(mock.translate).toHaveBeenCalled();
});

test('force bypasses cache', async () => {
  fetch
    .mockResponseOnce(JSON.stringify({ output: { text: 'hi' } }))
    .mockResponseOnce(JSON.stringify({ output: { text: 'hello' } }));
  await translate({ endpoint: 'https://e/', apiKey: 'k', model: 'm', text: 'hola', source: 'es', target: 'en' });
  const res = await translate({ endpoint: 'https://e/', apiKey: 'k', model: 'm', text: 'hola', source: 'es', target: 'en', force: true });
  expect(fetch).toHaveBeenCalledTimes(2);
  expect(res.text).toBe('hello');
});

test('evicts oldest cache entry from storage', async () => {
  qwenSetCacheLimit(2);
  fetch
    .mockResponseOnce(JSON.stringify({ output: { text: 'one' } }))
    .mockResponseOnce(JSON.stringify({ output: { text: 'two' } }))
    .mockResponseOnce(JSON.stringify({ output: { text: 'three' } }));
  await translate({ endpoint: 'https://e/', apiKey: 'k', model: 'm', text: '1', source: 'es', target: 'en' });
  await translate({ endpoint: 'https://e/', apiKey: 'k', model: 'm', text: '2', source: 'es', target: 'en' });
  let stored = JSON.parse(window.localStorage.getItem('qwenCache'));
  expect(Object.keys(stored)).toHaveLength(2);
  expect(stored['qwen:es:en:1']).toBeDefined();
  expect(stored['qwen:es:en:2']).toBeDefined();
  await translate({ endpoint: 'https://e/', apiKey: 'k', model: 'm', text: '3', source: 'es', target: 'en' });
  stored = JSON.parse(window.localStorage.getItem('qwenCache'));
  expect(Object.keys(stored)).toHaveLength(2);
  expect(stored['qwen:es:en:1']).toBeUndefined();
  expect(stored['qwen:es:en:2']).toBeDefined();
  expect(stored['qwen:es:en:3']).toBeDefined();
  qwenSetCacheLimit(1000);
});

test('expires stale cache entries by ttl', async () => {
  fetch
    .mockResponseOnce(JSON.stringify({ output: { text: 'hi' } }))
    .mockResponseOnce(JSON.stringify({ output: { text: 'hello' } }));
  await translate({ endpoint: 'https://e/', apiKey: 'k', model: 'm', text: 'hola', source: 'es', target: 'en' });
  expect(fetch).toHaveBeenCalledTimes(1);
  const key = 'qwen:es:en:hola';
  _setCacheEntryTimestamp(key, Date.now() - 40 * 24 * 60 * 60 * 1000);
  const res = await translate({ endpoint: 'https://e/', apiKey: 'k', model: 'm', text: 'hola', source: 'es', target: 'en' });
  expect(fetch).toHaveBeenCalledTimes(2);
  expect(res.text).toBe('hello');
});

test('qwenSetCacheLimit caps cache size', async () => {
  qwenSetCacheLimit(1);
  fetch
    .mockResponseOnce(JSON.stringify({ output: { text: 'one' } }))
    .mockResponseOnce(JSON.stringify({ output: { text: 'two' } }));
  await translate({ endpoint: 'https://e/', apiKey: 'k', model: 'm', text: '1', source: 'es', target: 'en' });
  await translate({ endpoint: 'https://e/', apiKey: 'k', model: 'm', text: '2', source: 'es', target: 'en' });
  expect(qwenGetCacheSize()).toBe(1);
  qwenSetCacheLimit(1000);
});

test('qwenSetCacheTTL adjusts expiration', async () => {
  qwenSetCacheTTL(10);
  fetch
    .mockResponseOnce(JSON.stringify({ output: { text: 'hi' } }))
    .mockResponseOnce(JSON.stringify({ output: { text: 'hello' } }));
  await translate({ endpoint: 'https://e/', apiKey: 'k', model: 'm', text: 'hola', source: 'es', target: 'en' });
  _setCacheEntryTimestamp('qwen:es:en:hola', Date.now() - 20);
  await translate({ endpoint: 'https://e/', apiKey: 'k', model: 'm', text: 'hola', source: 'es', target: 'en' });
  expect(fetch).toHaveBeenCalledTimes(2);
  qwenSetCacheTTL(30 * 24 * 60 * 60 * 1000);
});

test('rate limiting queues requests', async () => {
  jest.useFakeTimers();
  configure({ requestLimit: 2, tokenLimit: modelTokenLimits['qwen-mt-turbo'] * 100, windowMs: 1000 });
  fetch
    .mockResponseOnce(JSON.stringify({output:{text:'a'}}))
    .mockResponseOnce(JSON.stringify({output:{text:'b'}}))
    .mockResponseOnce(JSON.stringify({output:{text:'c'}}));

  const p1 = translate({endpoint:'https://e/', apiKey:'k', model:'m', text:'1', source:'es', target:'en'});
  const p2 = translate({endpoint:'https://e/', apiKey:'k', model:'m', text:'2', source:'es', target:'en'});
  const p3 = translate({endpoint:'https://e/', apiKey:'k', model:'m', text:'3', source:'es', target:'en'});

  jest.advanceTimersByTime(0);
  await Promise.resolve();
  await Promise.resolve();
  expect(fetch).toHaveBeenCalledTimes(1);
  jest.advanceTimersByTime(500);
  await Promise.resolve();
  await Promise.resolve();
  expect(fetch).toHaveBeenCalledTimes(2);
  jest.advanceTimersByTime(500);
  await Promise.resolve();
  await Promise.resolve();
  expect(fetch).toHaveBeenCalledTimes(3);
  jest.advanceTimersByTime(500);
  const res3 = await p3;
  expect(res3.text).toBe('c');
  expect(fetch).toHaveBeenCalledTimes(3);
  jest.runOnlyPendingTimers();
  jest.useRealTimers();
});

test('batch splits requests by token budget', async () => {
  fetch.mockResponses(
    JSON.stringify({ output: { text: 'A' } }),
    JSON.stringify({ output: { text: 'B' } }),
    JSON.stringify({ output: { text: 'C' } })
  );
  const inputs = ['a'.repeat(80), 'b'.repeat(80), 'c'.repeat(80)];
  const res = await qwenTranslateBatch({
    texts: inputs,
    source: 'en',
    target: 'es',
    tokenBudget: 30,
    endpoint: 'https://e/',
    apiKey: 'k',
    model: 'm',
  });
  expect(res.texts).toEqual(['A', 'B', 'C']);
  expect(fetch).toHaveBeenCalledTimes(3);
});

test('batch splits oversized single text', async () => {
  fetch.mockResponses(
    JSON.stringify({ output: { text: 'A1' } }),
    JSON.stringify({ output: { text: 'A2' } })
  );
  const long = 'a'.repeat(220);
  const res = await qwenTranslateBatch({
    texts: [long],
    source: 'en',
    target: 'es',
    tokenBudget: 30,
    endpoint: 'https://e/',
    apiKey: 'k',
    model: 'm',
  });
  expect(fetch).toHaveBeenCalledTimes(2);
  expect(res.texts[0]).toBe('A1 A2');
});

test('batch propagates HTTP 400 errors', async () => {
  fetch.mockResponseOnce(JSON.stringify({ message: 'bad request' }), { status: 400 });
  await expect(
    qwenTranslateBatch({
      texts: ['too long'],
      source: 'en',
      target: 'es',
      tokenBudget: 50,
      endpoint: 'https://e/',
      apiKey: 'k',
      model: 'm',
    })
  ).rejects.toThrow('HTTP 400');
});

test('batch locks token budget after parameter limit error', async () => {
  fetch
    .mockResponseOnce(JSON.stringify({ output: { text: 'A' } }))
    .mockResponseOnce(JSON.stringify({ message: 'Parameter limit exceeded' }), { status: 400 })
    .mockResponseOnce(JSON.stringify({ output: { text: 'B' } }));

  _setTokenBudget(1000, false);

  await qwenTranslateBatch({
    texts: ['a'],
    source: 'en',
    target: 'es',
    endpoint: 'https://e/',
    apiKey: 'k',
    model: 'm',
  });
  const grown = _getTokenBudget();
  expect(grown).toBeGreaterThan(1000);

  await qwenTranslateBatch({
    texts: ['b'],
    source: 'en',
    target: 'es',
    endpoint: 'https://e/',
    apiKey: 'k',
    model: 'm',
  });
  expect(_getTokenBudget()).toBe(1000);
  expect(fetch).toHaveBeenCalledTimes(3);
});

test('batch retranslates unchanged lines', async () => {
  fetch
    .mockResponseOnce(JSON.stringify({ output: { text: 'foo\uE000BAR' } }))
    .mockResponseOnce(JSON.stringify({ output: { text: 'FOO' } }));
  const res = await qwenTranslateBatch({
    texts: ['foo', 'bar'],
    source: 'en',
    target: 'es',
    endpoint: 'https://e/',
    apiKey: 'k',
    model: 'm',
  });
  expect(res.texts).toEqual(['FOO', 'BAR']);
  expect(fetch).toHaveBeenCalledTimes(2);
});

test('stores compressed cache entries', async () => {
<<<<<<< HEAD
  window.localStorage.clear();
  const LZ = require('lz-string');
  let tr;
  let clear;
  jest.isolateModules(() => {
    const t = require('../src/translator.js');
    tr = t.qwenTranslate;
    clear = t.qwenClearCache;
  });
=======
  jest.resetModules();
  window.localStorage.clear();
  const LZ = require('lz-string');
  const t = require('../src/translator.js');
  const tr = t.qwenTranslate;
>>>>>>> 1c573c75
  fetch.mockResponseOnce(JSON.stringify({ output: { text: 'hi' } }));
  await tr({ endpoint: 'https://e/', apiKey: 'k', model: 'm', text: 'hola', source: 'es', target: 'en' });
  const stored = JSON.parse(window.localStorage.getItem('qwenCache'));
  const key = 'qwen:es:en:hola';
  expect(stored[key]).toBeDefined();
  expect(stored[key]).not.toContain('hi');
  const decoded = JSON.parse(LZ.decompressFromUTF16(stored[key]));
  expect(decoded.text).toBe('hi');
  window.localStorage.clear();
<<<<<<< HEAD
  clear();
=======
  t.qwenClearCache();
>>>>>>> 1c573c75
});

test('token budget grows after successful batch', async () => {
  fetch.mockResponseOnce(JSON.stringify({ output: { text: 'A\uE000B' } }));
  _setTokenBudget(1000, false);
  await qwenTranslateBatch({
    texts: ['a', 'b'],
    source: 'en',
    target: 'es',
    endpoint: 'https://e/',
    apiKey: 'k',
    model: 'm',
  });
  expect(_getTokenBudget()).toBeGreaterThan(1000);
});

test('batch groups multiple texts into single request by default', async () => {
  fetch.mockResponseOnce(JSON.stringify({ output: { text: 'A\uE000B\uE000C' } }));
  const res = await qwenTranslateBatch({
    texts: ['a', 'b', 'c'],
    source: 'en',
    target: 'es',
    endpoint: 'https://e/',
    apiKey: 'k',
    model: 'm',
  });
  expect(res.texts).toEqual(['A', 'B', 'C']);
  expect(fetch).toHaveBeenCalledTimes(1);
});

test('batch deduplicates repeated texts', async () => {
  fetch.mockResponseOnce(JSON.stringify({ output: { text: 'HOLA\uE000MUNDO' } }));
  const res = await qwenTranslateBatch({
    texts: ['hello', 'world', 'hello'],
    source: 'en',
    target: 'es',
    endpoint: 'https://e/',
    apiKey: 'k',
    model: 'm',
  });
  expect(fetch).toHaveBeenCalledTimes(1);
  expect(res.texts).toEqual(['HOLA', 'MUNDO', 'HOLA']);
  const res2 = await qwenTranslateBatch({
    texts: ['hello', 'world', 'hello'],
    source: 'en',
    target: 'es',
    endpoint: 'https://e/',
    apiKey: 'k',
    model: 'm',
  });
  expect(fetch).toHaveBeenCalledTimes(1);
  expect(res2.texts).toEqual(['HOLA', 'MUNDO', 'HOLA']);
});

test('batch falls back on separator mismatch', async () => {
  jest.useFakeTimers();
  fetch
    .mockResponseOnce(JSON.stringify({ output: { text: 'A' } }))
    .mockResponseOnce(JSON.stringify({ output: { text: 'A1' } }))
    .mockResponseOnce(JSON.stringify({ output: { text: 'B1' } }));
  const promise = qwenTranslateBatch({
    texts: ['a', 'b'],
    source: 'en',
    target: 'es',
    endpoint: 'https://e/',
    apiKey: 'k',
    model: 'm',
  });
  await jest.runAllTimersAsync();
  const res = await promise;
  expect(res.texts).toEqual(['A1', 'B1']);
  expect(fetch).toHaveBeenCalledTimes(3);
  jest.useRealTimers();
});

test('batch reports stats and progress', async () => {
  fetch.mockResponseOnce(JSON.stringify({ output: { text: 'A\uE000B' } }));
  const events = [];
  const res = await qwenTranslateBatch({
    texts: ['a', 'b'],
    source: 'en',
    target: 'es',
    endpoint: 'https://e/',
    apiKey: 'k',
    model: 'm',
    onProgress: e => events.push(e),
  });
  expect(res.texts).toEqual(['A', 'B']);
  expect(res.stats.requests).toBe(1);
  expect(events[0].request).toBe(1);
  expect(events[0].requests).toBe(1);
  expect(events[0].phase).toBe('translate');
});

test('advanced mode prefers turbo under limit', async () => {
  _setGetUsage(() => ({ requestLimit: 100, requests: 10 }));
  fetch.mockResponseOnce(JSON.stringify({ output: { text: 'a' } }));
  await translate({
    endpoint: 'https://e/',
    apiKey: 'k',
    models: ['qwen-mt-turbo', 'qwen-mt-plus'],
    text: 'one',
    source: 'en',
    target: 'es',
  });
  expect(JSON.parse(fetch.mock.calls[0][1].body).model).toBe('qwen-mt-turbo');
});

test('advanced mode shifts to plus near limit', async () => {
  _setGetUsage(() => ({ requestLimit: 100, requests: 50 }));
  fetch.mockResponseOnce(JSON.stringify({ output: { text: 'b' } }));
  await translate({
    endpoint: 'https://e/',
    apiKey: 'k',
    models: ['qwen-mt-turbo', 'qwen-mt-plus'],
    text: 'two',
    source: 'en',
    target: 'es',
  });
  expect(JSON.parse(fetch.mock.calls[0][1].body).model).toBe('qwen-mt-plus');
});

test('retries after 429 with backoff', async () => {
  jest.useFakeTimers();
  fetch
    .mockResponseOnce(
      JSON.stringify({ message: 'slow' }),
      { status: 429, headers: { 'retry-after': '1' } }
    )
    .mockResponseOnce(JSON.stringify({ output: { text: 'ok' } }));
  const start = Date.now();
  const promise = translate({ endpoint: 'https://e/', apiKey: 'k', model: 'm', text: 'hi', source: 'en', target: 'es' });
  await jest.advanceTimersByTimeAsync(1000);
  const res = await promise;
  expect(res.text).toBe('ok');
  expect(fetch).toHaveBeenCalledTimes(2);
  expect(Date.now() - start).toBeGreaterThanOrEqual(1000);
  jest.useRealTimers();
});

test('advanced mode falls back to plus model after 429', async () => {
  fetch
    .mockResponseOnce(
      JSON.stringify({ message: 'slow' }),
      { status: 429 }
    )
    .mockResponseOnce(JSON.stringify({ output: { text: 'hi' } }));
  const res = await translate({
    endpoint: 'https://e/',
    apiKey: 'k',
    models: ['qwen-mt-turbo', 'qwen-mt-plus'],
    text: 'hola',
    source: 'es',
    target: 'en',
  });
  expect(res.text).toBe('hi');
  const first = JSON.parse(fetch.mock.calls[0][1].body);
  const second = JSON.parse(fetch.mock.calls[1][1].body);
  expect(first.model).toBe('qwen-mt-turbo');
  expect(second.model).toBe('qwen-mt-plus');
});

test('collapseSpacing joins spaced letters into words', () => {
  const { collapseSpacing } = translator;
  const input = 'E E N  D I E F S T A L  I N  G R O N I N G E N';
  expect(collapseSpacing(input)).toBe('EEN DIEFSTAL IN GRONINGEN');
});

test('collapseSpacing leaves normal text intact', () => {
  const { collapseSpacing } = translator;
  expect(collapseSpacing('Hello world')).toBe('Hello world');
});<|MERGE_RESOLUTION|>--- conflicted
+++ resolved
@@ -3,7 +3,6 @@
 const {
   qwenTranslate: translate,
   qwenClearCache,
-<<<<<<< HEAD
   qwenGetCacheSize,
   qwenSetCacheLimit,
   qwenSetCacheTTL,
@@ -11,17 +10,6 @@
 } = translator;
 const { qwenTranslateBatch, _getTokenBudget, _setTokenBudget } = batch;
 const { configure, reset } = require('../src/throttle');
-=======
-  qwenTranslateBatch,
-  qwenGetCacheSize,
-  qwenSetCacheLimit,
-  qwenSetCacheTTL,
-  _getTokenBudget,
-  _setTokenBudget,
-  _setCacheEntryTimestamp,
-} = translator;
-const { configure, reset, getUsage } = require('../src/throttle');
->>>>>>> 1c573c75
 const { modelTokenLimits } = require('../src/config');
 const fetchMock = require('jest-fetch-mock');
 const { registerProvider } = require('../src/providers');
@@ -301,7 +289,6 @@
 });
 
 test('stores compressed cache entries', async () => {
-<<<<<<< HEAD
   window.localStorage.clear();
   const LZ = require('lz-string');
   let tr;
@@ -311,13 +298,6 @@
     tr = t.qwenTranslate;
     clear = t.qwenClearCache;
   });
-=======
-  jest.resetModules();
-  window.localStorage.clear();
-  const LZ = require('lz-string');
-  const t = require('../src/translator.js');
-  const tr = t.qwenTranslate;
->>>>>>> 1c573c75
   fetch.mockResponseOnce(JSON.stringify({ output: { text: 'hi' } }));
   await tr({ endpoint: 'https://e/', apiKey: 'k', model: 'm', text: 'hola', source: 'es', target: 'en' });
   const stored = JSON.parse(window.localStorage.getItem('qwenCache'));
@@ -327,11 +307,7 @@
   const decoded = JSON.parse(LZ.decompressFromUTF16(stored[key]));
   expect(decoded.text).toBe('hi');
   window.localStorage.clear();
-<<<<<<< HEAD
   clear();
-=======
-  t.qwenClearCache();
->>>>>>> 1c573c75
 });
 
 test('token budget grows after successful batch', async () => {
