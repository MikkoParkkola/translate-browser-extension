--- conflicted
+++ resolved
@@ -4,17 +4,10 @@
   qwenClearCache,
   qwenTranslateBatch,
   qwenGetCacheSize,
-<<<<<<< HEAD
   qwenSetCacheLimit,
   qwenSetCacheTTL,
   _getTokenBudget,
   _setTokenBudget,
-=======
-  _getTokenBudget,
-  _setTokenBudget,
-  _setMaxCacheEntries,
-  _setCacheTTL,
->>>>>>> 64c099ce
   _setCacheEntryTimestamp,
 } = translator;
 const { configure, reset, getUsage } = require('../src/throttle');
@@ -29,13 +22,8 @@
   reset();
   configure({ requestLimit: 6000, tokenLimit: modelTokenLimits['qwen-mt-turbo'], windowMs: 60000 });
   _setTokenBudget(0);
-<<<<<<< HEAD
   qwenSetCacheLimit(1000);
   qwenSetCacheTTL(30 * 24 * 60 * 60 * 1000);
-=======
-  _setMaxCacheEntries(1000);
-  _setCacheTTL(30 * 24 * 60 * 60 * 1000);
->>>>>>> 64c099ce
 });
 
 test('translate success', async () => {
@@ -92,11 +80,7 @@
 });
 
 test('evicts oldest cache entry from storage', async () => {
-<<<<<<< HEAD
   qwenSetCacheLimit(2);
-=======
-  _setMaxCacheEntries(2);
->>>>>>> 64c099ce
   fetch
     .mockResponseOnce(JSON.stringify({ output: { text: 'one' } }))
     .mockResponseOnce(JSON.stringify({ output: { text: 'two' } }))
@@ -113,11 +97,7 @@
   expect(stored['es:en:1']).toBeUndefined();
   expect(stored['es:en:2']).toBeDefined();
   expect(stored['es:en:3']).toBeDefined();
-<<<<<<< HEAD
   qwenSetCacheLimit(1000);
-=======
-  _setMaxCacheEntries(1000);
->>>>>>> 64c099ce
 });
 
 test('expires stale cache entries by ttl', async () => {
@@ -133,7 +113,6 @@
   expect(res.text).toBe('hello');
 });
 
-<<<<<<< HEAD
 test('qwenSetCacheLimit caps cache size', async () => {
   qwenSetCacheLimit(1);
   fetch
@@ -157,8 +136,6 @@
   qwenSetCacheTTL(30 * 24 * 60 * 60 * 1000);
 });
 
-=======
->>>>>>> 64c099ce
 test('rate limiting queues requests', async () => {
   jest.useFakeTimers();
   configure({ requestLimit: 2, tokenLimit: modelTokenLimits['qwen-mt-turbo'] * 100, windowMs: 1000 });
