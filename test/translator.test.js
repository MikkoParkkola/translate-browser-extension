const translator = require('../src/translator.js');
const {
  qwenTranslate: translate,
  qwenClearCache,
  qwenTranslateBatch,
  qwenGetCacheSize,
  qwenSetCacheLimit,
  qwenSetCacheTTL,
  _getTokenBudget,
  _setTokenBudget,
  _setCacheEntryTimestamp,
} = translator;
const { configure, reset, getUsage } = require('../src/throttle');
const { modelTokenLimits } = require('../src/config');
const fetchMock = require('jest-fetch-mock');
const { registerProvider } = require('../src/providers');

beforeAll(() => { fetchMock.enableMocks(); });

beforeEach(() => {
  fetch.resetMocks();
  qwenClearCache();
  reset();
  configure({ requestLimit: 6000, tokenLimit: modelTokenLimits['qwen-mt-turbo'], windowMs: 60000 });
  _setTokenBudget(0);
  qwenSetCacheLimit(1000);
  qwenSetCacheTTL(30 * 24 * 60 * 60 * 1000);
});

test('translate success', async () => {
  fetch.mockResponseOnce(JSON.stringify({output:{text:'hello'}}));
  const res = await translate({endpoint:'https://example.com/', apiKey:'key', model:'m', text:'hola', source:'es', target:'en'});
  expect(res.text).toBe('hello');
});

test('adds bearer prefix automatically', async () => {
  fetch.mockResponseOnce(JSON.stringify({output:{text:'hello'}}));
  await translate({endpoint:'https://e/', apiKey:'abc123', model:'m', text:'hi', source:'en', target:'es'});
  const headers = fetch.mock.calls[0][1].headers;
  expect(headers.Authorization).toBe('Bearer abc123');
});

test('uses existing bearer prefix after trimming', async () => {
  fetch.mockResponseOnce(JSON.stringify({output:{text:'ok'}}));
  await translate({endpoint:'https://e/', apiKey:'  Bearer xyz  ', model:'m', text:'hi', source:'en', target:'es'});
  const headers = fetch.mock.calls[0][1].headers;
  expect(headers.Authorization).toBe('Bearer xyz');
});

test('omits authorization header when api key missing', async () => {
  fetch.mockResponseOnce(JSON.stringify({output:{text:'hi'}}));
  await translate({endpoint:'https://e/', apiKey:'', model:'m', text:'hi', source:'en', target:'es'});
  const headers = fetch.mock.calls[0][1].headers;
  expect(headers.Authorization).toBeUndefined();
});

test('translate error', async () => {
  const spy = jest.spyOn(console, 'error').mockImplementation(() => {});
  fetch.mockResponseOnce(JSON.stringify({message:'bad'}), {status:400});
  await expect(translate({endpoint:'https://e/', apiKey:'k', model:'m', text:'x', source:'es', target:'en'})).rejects.toThrow('bad');
  spy.mockRestore();
});

test('translate caching', async () => {
  fetch.mockResponseOnce(JSON.stringify({output:{text:'hi'}}));
  const first = await translate({endpoint:'https://e/', apiKey:'k', model:'m', text:'hola', source:'es', target:'en'});
  expect(first.text).toBe('hi');
  const cached = await translate({endpoint:'https://e/', apiKey:'k', model:'m', text:'hola', source:'es', target:'en'});
  expect(fetch).toHaveBeenCalledTimes(1);
  expect(cached.text).toBe('hi');
});

test('dispatches to selected provider', async () => {
  const mock = { translate: jest.fn().mockResolvedValue({ text: 'mocked' }) };
  registerProvider('mock', mock);
  const res = await translate({ provider: 'mock', endpoint: 'https://e/', apiKey: 'k', model: 'm', text: 'hola', source: 'es', target: 'en' });
  expect(res.text).toBe('mocked');
  expect(mock.translate).toHaveBeenCalled();
});

<<<<<<< HEAD
test('namespaces cache by provider', async () => {
  const mock = { translate: jest.fn().mockResolvedValue({ text: 'hola' }) };
  registerProvider('mock2', mock);
  fetch.mockResponseOnce(JSON.stringify({ output: { text: 'hi' } }));
  await translate({ endpoint: 'https://e/', apiKey: 'k', model: 'm', text: 'hello', source: 'es', target: 'en' });
  const res = await translate({ provider: 'mock2', endpoint: 'https://e/', apiKey: 'k', model: 'm', text: 'hello', source: 'es', target: 'en' });
  expect(res.text).toBe('hola');
  expect(fetch).toHaveBeenCalledTimes(1);
  expect(mock.translate).toHaveBeenCalled();
});

=======
>>>>>>> 8ef6498c
test('force bypasses cache', async () => {
  fetch
    .mockResponseOnce(JSON.stringify({ output: { text: 'hi' } }))
    .mockResponseOnce(JSON.stringify({ output: { text: 'hello' } }));
  await translate({ endpoint: 'https://e/', apiKey: 'k', model: 'm', text: 'hola', source: 'es', target: 'en' });
  const res = await translate({ endpoint: 'https://e/', apiKey: 'k', model: 'm', text: 'hola', source: 'es', target: 'en', force: true });
  expect(fetch).toHaveBeenCalledTimes(2);
  expect(res.text).toBe('hello');
});

test('evicts oldest cache entry from storage', async () => {
  qwenSetCacheLimit(2);
  fetch
    .mockResponseOnce(JSON.stringify({ output: { text: 'one' } }))
    .mockResponseOnce(JSON.stringify({ output: { text: 'two' } }))
    .mockResponseOnce(JSON.stringify({ output: { text: 'three' } }));
  await translate({ endpoint: 'https://e/', apiKey: 'k', model: 'm', text: '1', source: 'es', target: 'en' });
  await translate({ endpoint: 'https://e/', apiKey: 'k', model: 'm', text: '2', source: 'es', target: 'en' });
  let stored = JSON.parse(window.localStorage.getItem('qwenCache'));
  expect(Object.keys(stored)).toHaveLength(2);
  expect(stored['qwen:es:en:1']).toBeDefined();
  expect(stored['qwen:es:en:2']).toBeDefined();
  await translate({ endpoint: 'https://e/', apiKey: 'k', model: 'm', text: '3', source: 'es', target: 'en' });
  stored = JSON.parse(window.localStorage.getItem('qwenCache'));
  expect(Object.keys(stored)).toHaveLength(2);
  expect(stored['qwen:es:en:1']).toBeUndefined();
  expect(stored['qwen:es:en:2']).toBeDefined();
  expect(stored['qwen:es:en:3']).toBeDefined();
  qwenSetCacheLimit(1000);
});

test('expires stale cache entries by ttl', async () => {
  fetch
    .mockResponseOnce(JSON.stringify({ output: { text: 'hi' } }))
    .mockResponseOnce(JSON.stringify({ output: { text: 'hello' } }));
  await translate({ endpoint: 'https://e/', apiKey: 'k', model: 'm', text: 'hola', source: 'es', target: 'en' });
  expect(fetch).toHaveBeenCalledTimes(1);
  const key = 'qwen:es:en:hola';
  _setCacheEntryTimestamp(key, Date.now() - 40 * 24 * 60 * 60 * 1000);
  const res = await translate({ endpoint: 'https://e/', apiKey: 'k', model: 'm', text: 'hola', source: 'es', target: 'en' });
  expect(fetch).toHaveBeenCalledTimes(2);
  expect(res.text).toBe('hello');
});

test('qwenSetCacheLimit caps cache size', async () => {
  qwenSetCacheLimit(1);
  fetch
    .mockResponseOnce(JSON.stringify({ output: { text: 'one' } }))
    .mockResponseOnce(JSON.stringify({ output: { text: 'two' } }));
  await translate({ endpoint: 'https://e/', apiKey: 'k', model: 'm', text: '1', source: 'es', target: 'en' });
  await translate({ endpoint: 'https://e/', apiKey: 'k', model: 'm', text: '2', source: 'es', target: 'en' });
  expect(qwenGetCacheSize()).toBe(1);
  qwenSetCacheLimit(1000);
});

test('qwenSetCacheTTL adjusts expiration', async () => {
  qwenSetCacheTTL(10);
  fetch
    .mockResponseOnce(JSON.stringify({ output: { text: 'hi' } }))
    .mockResponseOnce(JSON.stringify({ output: { text: 'hello' } }));
  await translate({ endpoint: 'https://e/', apiKey: 'k', model: 'm', text: 'hola', source: 'es', target: 'en' });
  _setCacheEntryTimestamp('qwen:es:en:hola', Date.now() - 20);
  await translate({ endpoint: 'https://e/', apiKey: 'k', model: 'm', text: 'hola', source: 'es', target: 'en' });
  expect(fetch).toHaveBeenCalledTimes(2);
  qwenSetCacheTTL(30 * 24 * 60 * 60 * 1000);
});

test('rate limiting queues requests', async () => {
  jest.useFakeTimers();
  configure({ requestLimit: 2, tokenLimit: modelTokenLimits['qwen-mt-turbo'] * 100, windowMs: 1000 });
  fetch
    .mockResponseOnce(JSON.stringify({output:{text:'a'}}))
    .mockResponseOnce(JSON.stringify({output:{text:'b'}}))
    .mockResponseOnce(JSON.stringify({output:{text:'c'}}));

  const p1 = translate({endpoint:'https://e/', apiKey:'k', model:'m', text:'1', source:'es', target:'en'});
  const p2 = translate({endpoint:'https://e/', apiKey:'k', model:'m', text:'2', source:'es', target:'en'});
  const p3 = translate({endpoint:'https://e/', apiKey:'k', model:'m', text:'3', source:'es', target:'en'});

  jest.advanceTimersByTime(0);
  await Promise.resolve();
  await Promise.resolve();
  expect(fetch).toHaveBeenCalledTimes(1);
  jest.advanceTimersByTime(500);
  await Promise.resolve();
  await Promise.resolve();
  expect(fetch).toHaveBeenCalledTimes(2);
  jest.advanceTimersByTime(500);
  await Promise.resolve();
  await Promise.resolve();
  expect(fetch).toHaveBeenCalledTimes(3);
  jest.advanceTimersByTime(500);
  const res3 = await p3;
  expect(res3.text).toBe('c');
  expect(fetch).toHaveBeenCalledTimes(3);
  jest.runOnlyPendingTimers();
  jest.useRealTimers();
});

test('batch splits requests by token budget', async () => {
  fetch.mockResponses(
    JSON.stringify({ output: { text: 'A' } }),
    JSON.stringify({ output: { text: 'B' } }),
    JSON.stringify({ output: { text: 'C' } })
  );
  const inputs = ['a'.repeat(80), 'b'.repeat(80), 'c'.repeat(80)];
  const res = await qwenTranslateBatch({
    texts: inputs,
    source: 'en',
    target: 'es',
    tokenBudget: 30,
    endpoint: 'https://e/',
    apiKey: 'k',
    model: 'm',
  });
  expect(res.texts).toEqual(['A', 'B', 'C']);
  expect(fetch).toHaveBeenCalledTimes(3);
});

test('batch splits oversized single text', async () => {
  fetch.mockResponses(
    JSON.stringify({ output: { text: 'A1' } }),
    JSON.stringify({ output: { text: 'A2' } })
  );
  const long = 'a'.repeat(220);
  const res = await qwenTranslateBatch({
    texts: [long],
    source: 'en',
    target: 'es',
    tokenBudget: 30,
    endpoint: 'https://e/',
    apiKey: 'k',
    model: 'm',
  });
  expect(fetch).toHaveBeenCalledTimes(2);
  expect(res.texts[0]).toBe('A1 A2');
});

test('batch propagates HTTP 400 errors', async () => {
  fetch.mockResponseOnce(JSON.stringify({ message: 'bad request' }), { status: 400 });
  await expect(
    qwenTranslateBatch({
      texts: ['too long'],
      source: 'en',
      target: 'es',
      tokenBudget: 50,
      endpoint: 'https://e/',
      apiKey: 'k',
      model: 'm',
    })
  ).rejects.toThrow('HTTP 400');
});

test('batch locks token budget after parameter limit error', async () => {
  fetch
    .mockResponseOnce(JSON.stringify({ output: { text: 'A' } }))
    .mockResponseOnce(JSON.stringify({ message: 'Parameter limit exceeded' }), { status: 400 })
    .mockResponseOnce(JSON.stringify({ output: { text: 'B' } }));

  _setTokenBudget(1000, false);

  await qwenTranslateBatch({
    texts: ['a'],
    source: 'en',
    target: 'es',
    endpoint: 'https://e/',
    apiKey: 'k',
    model: 'm',
  });
  const grown = _getTokenBudget();
  expect(grown).toBeGreaterThan(1000);

  await qwenTranslateBatch({
    texts: ['b'],
    source: 'en',
    target: 'es',
    endpoint: 'https://e/',
    apiKey: 'k',
    model: 'm',
  });
  expect(_getTokenBudget()).toBe(1000);
  expect(fetch).toHaveBeenCalledTimes(3);
});

test('batch retranslates unchanged lines', async () => {
  fetch
    .mockResponseOnce(JSON.stringify({ output: { text: 'foo\uE000BAR' } }))
    .mockResponseOnce(JSON.stringify({ output: { text: 'FOO' } }));
  const res = await qwenTranslateBatch({
    texts: ['foo', 'bar'],
    source: 'en',
    target: 'es',
    endpoint: 'https://e/',
    apiKey: 'k',
    model: 'm',
  });
  expect(res.texts).toEqual(['FOO', 'BAR']);
  expect(fetch).toHaveBeenCalledTimes(2);
});

test('stores compressed cache entries', async () => {
  jest.resetModules();
  window.localStorage.clear();
  const LZ = require('lz-string');
  const t = require('../src/translator.js');
  const tr = t.qwenTranslate;
  fetch.mockResponseOnce(JSON.stringify({ output: { text: 'hi' } }));
  await tr({ endpoint: 'https://e/', apiKey: 'k', model: 'm', text: 'hola', source: 'es', target: 'en' });
  const stored = JSON.parse(window.localStorage.getItem('qwenCache'));
  const key = 'qwen:es:en:hola';
  expect(stored[key]).toBeDefined();
  expect(stored[key]).not.toContain('hi');
  const decoded = JSON.parse(LZ.decompressFromUTF16(stored[key]));
  expect(decoded.text).toBe('hi');
  window.localStorage.clear();
  t.qwenClearCache();
});

test('token budget grows after successful batch', async () => {
  fetch.mockResponseOnce(JSON.stringify({ output: { text: 'A\uE000B' } }));
  _setTokenBudget(1000, false);
  await qwenTranslateBatch({
    texts: ['a', 'b'],
    source: 'en',
    target: 'es',
    endpoint: 'https://e/',
    apiKey: 'k',
    model: 'm',
  });
  expect(_getTokenBudget()).toBeGreaterThan(1000);
});

test('batch groups multiple texts into single request by default', async () => {
  fetch.mockResponseOnce(JSON.stringify({ output: { text: 'A\uE000B\uE000C' } }));
  const res = await qwenTranslateBatch({
    texts: ['a', 'b', 'c'],
    source: 'en',
    target: 'es',
    endpoint: 'https://e/',
    apiKey: 'k',
    model: 'm',
  });
  expect(res.texts).toEqual(['A', 'B', 'C']);
  expect(fetch).toHaveBeenCalledTimes(1);
});

test('batch deduplicates repeated texts', async () => {
  fetch.mockResponseOnce(JSON.stringify({ output: { text: 'HOLA\uE000MUNDO' } }));
  const res = await qwenTranslateBatch({
    texts: ['hello', 'world', 'hello'],
    source: 'en',
    target: 'es',
    endpoint: 'https://e/',
    apiKey: 'k',
    model: 'm',
  });
  expect(fetch).toHaveBeenCalledTimes(1);
  expect(res.texts).toEqual(['HOLA', 'MUNDO', 'HOLA']);
  const res2 = await qwenTranslateBatch({
    texts: ['hello', 'world', 'hello'],
    source: 'en',
    target: 'es',
    endpoint: 'https://e/',
    apiKey: 'k',
    model: 'm',
  });
  expect(fetch).toHaveBeenCalledTimes(1);
  expect(res2.texts).toEqual(['HOLA', 'MUNDO', 'HOLA']);
});

test('batch falls back on separator mismatch', async () => {
  jest.useFakeTimers();
  fetch
    .mockResponseOnce(JSON.stringify({ output: { text: 'A' } }))
    .mockResponseOnce(JSON.stringify({ output: { text: 'A1' } }))
    .mockResponseOnce(JSON.stringify({ output: { text: 'B1' } }));
  const promise = qwenTranslateBatch({
    texts: ['a', 'b'],
    source: 'en',
    target: 'es',
    endpoint: 'https://e/',
    apiKey: 'k',
    model: 'm',
  });
  await jest.runAllTimersAsync();
  const res = await promise;
  expect(res.texts).toEqual(['A1', 'B1']);
  expect(fetch).toHaveBeenCalledTimes(3);
  jest.useRealTimers();
});

test('batch reports stats and progress', async () => {
  fetch.mockResponseOnce(JSON.stringify({ output: { text: 'A\uE000B' } }));
  const events = [];
  const res = await qwenTranslateBatch({
    texts: ['a', 'b'],
    source: 'en',
    target: 'es',
    endpoint: 'https://e/',
    apiKey: 'k',
    model: 'm',
    onProgress: e => events.push(e),
  });
  expect(res.texts).toEqual(['A', 'B']);
  expect(res.stats.requests).toBe(1);
  expect(events[0].request).toBe(1);
  expect(events[0].requests).toBe(1);
  expect(events[0].phase).toBe('translate');
});

test('advanced mode prefers turbo under limit', async () => {
  _setGetUsage(() => ({ requestLimit: 100, requests: 10 }));
  fetch.mockResponseOnce(JSON.stringify({ output: { text: 'a' } }));
  await translate({
    endpoint: 'https://e/',
    apiKey: 'k',
    models: ['qwen-mt-turbo', 'qwen-mt-plus'],
    text: 'one',
    source: 'en',
    target: 'es',
  });
  expect(JSON.parse(fetch.mock.calls[0][1].body).model).toBe('qwen-mt-turbo');
});

test('advanced mode shifts to plus near limit', async () => {
  _setGetUsage(() => ({ requestLimit: 100, requests: 50 }));
  fetch.mockResponseOnce(JSON.stringify({ output: { text: 'b' } }));
  await translate({
    endpoint: 'https://e/',
    apiKey: 'k',
    models: ['qwen-mt-turbo', 'qwen-mt-plus'],
    text: 'two',
    source: 'en',
    target: 'es',
  });
  expect(JSON.parse(fetch.mock.calls[0][1].body).model).toBe('qwen-mt-plus');
});

test('retries after 429 with backoff', async () => {
  jest.useFakeTimers();
  fetch
    .mockResponseOnce(
      JSON.stringify({ message: 'slow' }),
      { status: 429, headers: { 'retry-after': '1' } }
    )
    .mockResponseOnce(JSON.stringify({ output: { text: 'ok' } }));
  const start = Date.now();
  const promise = translate({ endpoint: 'https://e/', apiKey: 'k', model: 'm', text: 'hi', source: 'en', target: 'es' });
  await jest.advanceTimersByTimeAsync(1000);
  const res = await promise;
  expect(res.text).toBe('ok');
  expect(fetch).toHaveBeenCalledTimes(2);
  expect(Date.now() - start).toBeGreaterThanOrEqual(1000);
  jest.useRealTimers();
});

test('advanced mode falls back to plus model after 429', async () => {
  fetch
    .mockResponseOnce(
      JSON.stringify({ message: 'slow' }),
      { status: 429 }
    )
    .mockResponseOnce(JSON.stringify({ output: { text: 'hi' } }));
  const res = await translate({
    endpoint: 'https://e/',
    apiKey: 'k',
    models: ['qwen-mt-turbo', 'qwen-mt-plus'],
    text: 'hola',
    source: 'es',
    target: 'en',
  });
  expect(res.text).toBe('hi');
  const first = JSON.parse(fetch.mock.calls[0][1].body);
  const second = JSON.parse(fetch.mock.calls[1][1].body);
  expect(first.model).toBe('qwen-mt-turbo');
  expect(second.model).toBe('qwen-mt-plus');
});

test('collapseSpacing joins spaced letters into words', () => {
  const { collapseSpacing } = translator;
  const input = 'E E N  D I E F S T A L  I N  G R O N I N G E N';
  expect(collapseSpacing(input)).toBe('EEN DIEFSTAL IN GRONINGEN');
});

test('collapseSpacing leaves normal text intact', () => {
  const { collapseSpacing } = translator;
  expect(collapseSpacing('Hello world')).toBe('Hello world');
});<|MERGE_RESOLUTION|>--- conflicted
+++ resolved
@@ -78,7 +78,6 @@
   expect(mock.translate).toHaveBeenCalled();
 });
 
-<<<<<<< HEAD
 test('namespaces cache by provider', async () => {
   const mock = { translate: jest.fn().mockResolvedValue({ text: 'hola' }) };
   registerProvider('mock2', mock);
@@ -90,8 +89,6 @@
   expect(mock.translate).toHaveBeenCalled();
 });
 
-=======
->>>>>>> 8ef6498c
 test('force bypasses cache', async () => {
   fetch
     .mockResponseOnce(JSON.stringify({ output: { text: 'hi' } }))
