--- conflicted
+++ resolved
@@ -26,11 +26,7 @@
   _setTokenBudget(0);
   qwenSetCacheLimit(1000);
   qwenSetCacheTTL(30 * 24 * 60 * 60 * 1000);
-<<<<<<< HEAD
   _setGetUsage(() => getUsage());
-=======
-  _setGetUsage(() => ({ requestLimit: 6000, requests: 0 }));
->>>>>>> 7ef352f7
 });
 
 test('translate success', async () => {
