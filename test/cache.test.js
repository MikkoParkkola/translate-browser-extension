beforeEach(() => {
  jest.resetModules();
  localStorage.clear();
});

test('evicted entries removed from persistent storage', async () => {
  const { cacheReady, setCache, qwenSetCacheLimit } = require('../src/cache');
  await cacheReady;
  qwenSetCacheLimit(2);
  setCache('k1', { text: 'one' });
  setCache('k2', { text: 'two' });
  setCache('k3', { text: 'three' });
  const stored = JSON.parse(localStorage.getItem('qwenCache'));
  expect(stored.k1).toBeUndefined();
  expect(stored.k2).toBeTruthy();
  expect(stored.k3).toBeTruthy();
  qwenSetCacheLimit(1000);
});

test('evicts oldest entry from memory when limit exceeded', async () => {
  const { cacheReady, setCache, getCache, qwenSetCacheLimit } = require('../src/cache');
  await cacheReady;
  qwenSetCacheLimit(2);
  setCache('a', { text: '1' });
  setCache('b', { text: '2' });
  setCache('c', { text: '3' });
  expect(getCache('a')).toBeUndefined();
  expect(getCache('b').text).toBe('2');
  expect(getCache('c').text).toBe('3');
  qwenSetCacheLimit(1000);
});

test('prunes expired entries from storage on load', async () => {
  const stale = { text: 'old', ts: Date.now() - 40 * 24 * 60 * 60 * 1000 };
  localStorage.setItem('qwenCache', JSON.stringify({ a: JSON.stringify(stale) }));
  jest.resetModules();
  const cache = require('../src/cache');
  await cache.cacheReady;
  expect(cache.qwenGetCacheSize()).toBe(0);
  expect(localStorage.getItem('qwenCache')).toBe('{}');
});

test('expired entry removed from storage when accessed', async () => {
  const {
    cacheReady,
    setCache,
    getCache,
    _setCacheTTL,
    _setCacheEntryTimestamp,
  } = require('../src/cache');
  await cacheReady;
  _setCacheTTL(1000);
  setCache('k1', { text: 'stale' });
  _setCacheEntryTimestamp('k1', Date.now() - 2000);
  expect(getCache('k1')).toBeUndefined();
  const stored = JSON.parse(localStorage.getItem('qwenCache'));
  expect(stored.k1).toBeUndefined();
  _setCacheTTL(30 * 24 * 60 * 60 * 1000);
});

<<<<<<< HEAD
test('tracks hits and misses', async () => {
  const {
    cacheReady,
    setCache,
    getCache,
    qwenGetCacheStats,
    qwenResetCacheStats,
  } = require('../src/cache');
  await cacheReady;
  qwenResetCacheStats();
  setCache('k1', { text: 'one', domain: 'a.com' });
  expect(getCache('k1').text).toBe('one');
  expect(getCache('missing')).toBeUndefined();
  const stats = qwenGetCacheStats();
  expect(stats.hits).toBe(1);
  expect(stats.misses).toBe(1);
});

test('clear cache by domain and language pair', async () => {
  const {
    cacheReady,
    setCache,
    getCache,
    qwenClearCacheDomain,
    qwenClearCacheLangPair,
  } = require('../src/cache');
  await cacheReady;
  setCache('qwen:en:fr:hello', { text: 'bonjour', domain: 'example.com' });
  setCache('qwen:en:fr:hi', { text: 'salut', domain: 'example.com' });
  setCache('qwen:en:es:hola', { text: 'hola', domain: 'other.com' });
  qwenClearCacheDomain('example.com');
  expect(getCache('qwen:en:fr:hello')).toBeUndefined();
  expect(getCache('qwen:en:es:hola')).toBeTruthy();
  qwenClearCacheLangPair('en', 'es');
  expect(getCache('qwen:en:es:hola')).toBeUndefined();
=======
test('stores raw entry if compression fails', async () => {
  jest.resetModules();
  jest.doMock('lz-string', () => ({
    compressToUTF16: () => { throw new Error('boom'); },
    decompressFromUTF16: () => { throw new Error('boom'); },
  }));
  const { cacheReady, setCache, qwenGetCompressionErrors } = require('../src/cache');
  await cacheReady;
  setCache('k1', { text: 'hello' });
  const stored = JSON.parse(localStorage.getItem('qwenCache')).k1;
  const parsed = JSON.parse(stored);
  expect(parsed.text).toBe('hello');
  expect(qwenGetCompressionErrors()).toBe(1);
});

test('drops corrupted entries and counts failures', async () => {
  jest.resetModules();
  localStorage.setItem('qwenCache', JSON.stringify({ bad: 'broken' }));
  jest.doMock('lz-string', () => ({
    compressToUTF16: s => s,
    decompressFromUTF16: () => { throw new Error('bad'); },
  }));
  const cache = require('../src/cache');
  await cache.cacheReady;
  expect(cache.qwenGetCacheSize()).toBe(0);
  expect(localStorage.getItem('qwenCache')).toBe('{}');
  expect(cache.qwenGetCompressionErrors()).toBe(1);
>>>>>>> 7ea24aa9
});<|MERGE_RESOLUTION|>--- conflicted
+++ resolved
@@ -58,7 +58,6 @@
   _setCacheTTL(30 * 24 * 60 * 60 * 1000);
 });
 
-<<<<<<< HEAD
 test('tracks hits and misses', async () => {
   const {
     cacheReady,
@@ -94,33 +93,4 @@
   expect(getCache('qwen:en:es:hola')).toBeTruthy();
   qwenClearCacheLangPair('en', 'es');
   expect(getCache('qwen:en:es:hola')).toBeUndefined();
-=======
-test('stores raw entry if compression fails', async () => {
-  jest.resetModules();
-  jest.doMock('lz-string', () => ({
-    compressToUTF16: () => { throw new Error('boom'); },
-    decompressFromUTF16: () => { throw new Error('boom'); },
-  }));
-  const { cacheReady, setCache, qwenGetCompressionErrors } = require('../src/cache');
-  await cacheReady;
-  setCache('k1', { text: 'hello' });
-  const stored = JSON.parse(localStorage.getItem('qwenCache')).k1;
-  const parsed = JSON.parse(stored);
-  expect(parsed.text).toBe('hello');
-  expect(qwenGetCompressionErrors()).toBe(1);
-});
-
-test('drops corrupted entries and counts failures', async () => {
-  jest.resetModules();
-  localStorage.setItem('qwenCache', JSON.stringify({ bad: 'broken' }));
-  jest.doMock('lz-string', () => ({
-    compressToUTF16: s => s,
-    decompressFromUTF16: () => { throw new Error('bad'); },
-  }));
-  const cache = require('../src/cache');
-  await cache.cacheReady;
-  expect(cache.qwenGetCacheSize()).toBe(0);
-  expect(localStorage.getItem('qwenCache')).toBe('{}');
-  expect(cache.qwenGetCompressionErrors()).toBe(1);
->>>>>>> 7ea24aa9
 });