--- conflicted
+++ resolved
@@ -197,17 +197,10 @@
   - Add minimum-signal threshold for very short tokens to reduce misclassification; optional sensitivity setting.
 - Observability
   - Optional background debug endpoint to expose TM/cache metrics; Advanced UI readout in popup.
-<<<<<<< HEAD
- - Diagnostics popup displays real-time throttle usage, cache stats, TM hits, and translation status via `stats` messages.
-   Metrics are shown in a user-friendly layout instead of raw JSON.
-  - Advanced control for in-memory LRU size (`QWEN_MEMCACHE_MAX`) with validation.
-  - Popup diagnostics log each step at info level and content-script batch translations log start/finish for easier troubleshooting.
-=======
 - Diagnostics popup displays real-time throttle usage, cache stats, TM hits, and translation status via `stats` messages.
 - Advanced control for in-memory LRU size (`QWEN_MEMCACHE_MAX`) with validation.
 - Popup diagnostics log each step at info level and content-script batch translations log start/finish for easier troubleshooting.
 - Home popup shows per-provider usage cards using metrics from the background script.
->>>>>>> eabc003d
 - Provider ecosystem
   - Add additional providers (Azure OpenAI, Anthropic/Claude) behind registry; extend error normalization tests accordingly.
 - Typed interfaces
