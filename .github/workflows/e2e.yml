--- conflicted
+++ resolved
@@ -32,13 +32,10 @@
       - name: Install deps
         run: npm ci --no-audit --no-fund
 
-<<<<<<< HEAD
       - name: Fetch WASM assets
         if: steps.wasm-cache.outputs.cache-hit != 'true'
         run: bash scripts/fetch-wasm-assets.sh
 
-=======
->>>>>>> ea528c1b
       - name: Get Playwright version
         id: playwright-version
         run: |
@@ -51,11 +48,7 @@
           key: ${{ runner.os }}-playwright-${{ steps.playwright-version.outputs.version }}-${{ hashFiles('playwright.config.js') }}
 
       - name: Install Playwright Browsers
-<<<<<<< HEAD
         run: npx playwright install --with-deps chromium
-=======
-        run: npx playwright install chromium
->>>>>>> ea528c1b
 
       - name: Check repo for public PDFs at root (privacy)
         run: |
