name: E2E PDF Compare

on:
  workflow_dispatch:
  push:
    paths:
      - 'src/pdf**'
      - 'e2e/pdfs/**'
      - 'e2e/pdf-compare.spec.js'
      - '.github/workflows/e2e.yml'
      - 'package.json'

jobs:
  e2e:
    runs-on: ubuntu-latest
    steps:
      - name: Checkout
        uses: actions/checkout@v4

      - name: Setup Node
        uses: actions/setup-node@v4
        with:
          node-version: '20'
          cache: 'npm'

      - name: Cache WASM assets
        id: wasm-cache
        uses: actions/cache@v4
        with:
          path: src/wasm/vendor
          key: ${{ runner.os }}-wasm-${{ hashFiles('scripts/fetch-wasm-assets.sh') }}

      - name: Install deps
<<<<<<< HEAD
        run: npm ci
=======
        run: npm ci --no-audit --no-fund

      - name: Fetch WASM assets
        if: steps.wasm-cache.outputs.cache-hit != 'true'
        run: bash scripts/fetch-wasm-assets.sh

      - name: Get Playwright version
        id: playwright-version
        run: |
          echo "version=$(node -p \"require('playwright/package.json').version\")" >> "$GITHUB_OUTPUT"

      - name: Cache Playwright browsers
        uses: actions/cache@v4
        with:
          path: ~/.cache/ms-playwright
          key: ${{ runner.os }}-playwright-${{ steps.playwright-version.outputs.version }}-${{ hashFiles('playwright.config.js') }}
>>>>>>> f3e0f929

      - name: Install Playwright Browsers
        run: npx playwright install --with-deps chromium

      - name: Check repo for public PDFs at root (privacy)
        run: |
          set -euo pipefail
          found=$(git ls-files '*.pdf' | grep -E '^[^/]+\.pdf$' || true)
          if [ -n "$found" ]; then
            echo "Found public PDFs at repository root (disallowed):" >&2
            echo "$found" >&2
            exit 1
          fi

      - name: Run E2E tests
<<<<<<< HEAD
        run: npm run test:e2e:pdf
=======
        run: npm run test:e2e
>>>>>>> f3e0f929

      # Privacy: do not upload screenshots or artifacts by default to avoid exposing PDFs/PII<|MERGE_RESOLUTION|>--- conflicted
+++ resolved
@@ -31,26 +31,7 @@
           key: ${{ runner.os }}-wasm-${{ hashFiles('scripts/fetch-wasm-assets.sh') }}
 
       - name: Install deps
-<<<<<<< HEAD
-        run: npm ci
-=======
-        run: npm ci --no-audit --no-fund
-
-      - name: Fetch WASM assets
-        if: steps.wasm-cache.outputs.cache-hit != 'true'
-        run: bash scripts/fetch-wasm-assets.sh
-
-      - name: Get Playwright version
-        id: playwright-version
-        run: |
-          echo "version=$(node -p \"require('playwright/package.json').version\")" >> "$GITHUB_OUTPUT"
-
-      - name: Cache Playwright browsers
-        uses: actions/cache@v4
-        with:
-          path: ~/.cache/ms-playwright
-          key: ${{ runner.os }}-playwright-${{ steps.playwright-version.outputs.version }}-${{ hashFiles('playwright.config.js') }}
->>>>>>> f3e0f929
+        run: npm ci --no-fund
 
       - name: Install Playwright Browsers
         run: npx playwright install --with-deps chromium
@@ -66,10 +47,6 @@
           fi
 
       - name: Run E2E tests
-<<<<<<< HEAD
         run: npm run test:e2e:pdf
-=======
-        run: npm run test:e2e
->>>>>>> f3e0f929
 
       # Privacy: do not upload screenshots or artifacts by default to avoid exposing PDFs/PII