--- conflicted
+++ resolved
@@ -13,19 +13,17 @@
 - Models: gpt-5, gpt-5-mini, gpt-5-nano (chat/completions)
 - Notes: Use a model available to your account. Background keeps the key.
 
-<<<<<<< HEAD
 Mistral
 - Endpoint: https://api.mistral.ai/v1
 - Keys: https://console.mistral.ai/
 - Models: mistral-small, mistral-medium
 - Notes: Streaming supported (SSE). Custom endpoints allow self-hosted deployments.
-=======
+
 Anthropic (Claude)
 - Endpoint: https://api.anthropic.com/v1
 - Keys: https://console.anthropic.com/account/api-keys
 - Models: claude-4.1-haiku, claude-4.1-sonnet (legacy: claude-3-haiku, claude-3-sonnet)
 - Notes: Streaming supported (/messages SSE). Background keeps the key.
->>>>>>> 6c35dbcb
 
 DeepL
 - Endpoint: https://api.deepl.com/v2
