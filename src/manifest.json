--- conflicted
+++ resolved
@@ -2,11 +2,7 @@
   "manifest_version": 3,
   "name": "TRANSLATE! by Mikko",
   "description": "Translate pages using multiple providers",
-<<<<<<< HEAD
-  "version": "1.36.0",
-=======
   "version": "1.43.0",
->>>>>>> 6c6e6075
   "version_name": "2025-08-20",
   "update_url": "https://raw.githubusercontent.com/MikkoParkkola/translate-by-mikko/main/updates.xml",
   "permissions": [
