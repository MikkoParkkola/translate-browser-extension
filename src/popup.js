// Main view elements
const apiKeyInput = document.getElementById('apiKey');
const endpointInput = document.getElementById('apiEndpoint');
const modelInput = document.getElementById('model');
const providerSelect = document.getElementById('provider');
const sourceSelect = document.getElementById('source');
const targetSelect = document.getElementById('target');
const reqLimitInput = document.getElementById('requestLimit');
const tokenLimitInput = document.getElementById('tokenLimit');
const tokenBudgetInput = document.getElementById('tokenBudget');
const autoCheckbox = document.getElementById('auto');
const debugCheckbox = document.getElementById('debug');
const smartThrottleInput = document.getElementById('smartThrottle');
const tokensPerReqInput = document.getElementById('tokensPerReq');
const retryDelayInput = document.getElementById('retryDelay');
<<<<<<< HEAD
=======
const dualModeInput = document.getElementById('dualMode');
>>>>>>> 972a7317
const status = document.getElementById('status');
const versionDiv = document.getElementById('version');
const reqCount = document.getElementById('reqCount');
const tokenCount = document.getElementById('tokenCount');
const reqBar = document.getElementById('reqBar');
const tokenBar = document.getElementById('tokenBar');
const turboReq = document.getElementById('turboReq');
const plusReq = document.getElementById('plusReq');
const turboReqBar = document.getElementById('turboReqBar');
const plusReqBar = document.getElementById('plusReqBar');
const totalReq = document.getElementById('totalReq');
const totalTok = document.getElementById('totalTok');
const queueLen = document.getElementById('queueLen');
const failedReq = document.getElementById('failedReq');
const failedTok = document.getElementById('failedTok');
<<<<<<< HEAD
=======
const costTurbo24h = document.getElementById('costTurbo24h');
const costPlus24h = document.getElementById('costPlus24h');
const costTotal24h = document.getElementById('costTotal24h');
const costTurbo7d = document.getElementById('costTurbo7d');
const costPlus7d = document.getElementById('costPlus7d');
const costTotal7d = document.getElementById('costTotal7d');
const costTurbo30d = document.getElementById('costTurbo30d');
const costPlus30d = document.getElementById('costPlus30d');
const costTotal30d = document.getElementById('costTotal30d');
const costCalendar = document.getElementById('costCalendar');
const toggleCalendar = document.getElementById('toggleCalendar');
>>>>>>> 972a7317
const translateBtn = document.getElementById('translate');
const testBtn = document.getElementById('test');
const progressBar = document.getElementById('progress');
const clearCacheBtn = document.getElementById('clearCache');
const forceCheckbox = document.getElementById('force');
const cacheSizeLabel = document.getElementById('cacheSize');
const compressionErrorsLabel = document.getElementById('compressionErrors');
const cacheLimitInput = document.getElementById('cacheSizeLimit');
const cacheTTLInput = document.getElementById('cacheTTL');
const clearDomainBtn = document.getElementById('clearDomain');
const clearPairBtn = document.getElementById('clearPair');

if (sourceSelect && !sourceSelect.options.length) {
  ['en', 'fr'].forEach(v => {
    const opt = document.createElement('option');
    opt.value = v;
    sourceSelect.appendChild(opt.cloneNode(true));
    if (targetSelect) targetSelect.appendChild(opt);
  });
}

function formatCost(n) {
  return '$' + n.toFixed(2);
}

const applyProviderConfig =
  (window.qwenProviderConfig && window.qwenProviderConfig.applyProviderConfig) ||
  (typeof require !== 'undefined'
    ? require('./providerConfig').applyProviderConfig
    : () => {});

// Setup view elements
const setupApiKeyInput = document.getElementById('setup-apiKey');
const setupApiEndpointInput = document.getElementById('setup-apiEndpoint');
const setupModelInput = document.getElementById('setup-model');
const setupProviderInput = document.getElementById('setup-provider');

const viewContainer = document.getElementById('viewContainer');

const modelTokenLimits = (window.qwenModelTokenLimits) || { 'qwen-mt-turbo': 31980, 'qwen-mt-plus': 23797 };

function getDefaultTokenLimit(model) {
  return modelTokenLimits[model] || modelTokenLimits['qwen-mt-turbo'];
}

let saveTimeout;
let currentCfg = {};
let lastQuotaCheck = 0;

function saveConfig() {
  clearTimeout(saveTimeout);
  saveTimeout = setTimeout(() => {
    if (!window.qwenSaveConfig) {
      status.textContent = 'Config library not loaded.';
      return;
    }
    const model = modelInput.value.trim() || 'qwen-mt-turbo';
<<<<<<< HEAD
=======
    const provider = providerSelect.value;
>>>>>>> 972a7317
    const cfg = {
      ...currentCfg,
      apiKey: apiKeyInput.value.trim(),
      apiEndpoint: endpointInput.value.trim(),
      model,
<<<<<<< HEAD
=======
      provider,
>>>>>>> 972a7317
      sourceLanguage: sourceSelect.value,
      targetLanguage: targetSelect.value,
      requestLimit: parseInt(reqLimitInput.value, 10) || 60,
      tokenLimit: parseInt(tokenLimitInput.value, 10) || getDefaultTokenLimit(model),
      tokenBudget: parseInt(tokenBudgetInput.value, 10) || 0,
      smartThrottle: smartThrottleInput.checked,
      tokensPerReq: parseInt(tokensPerReqInput.value, 10) || 0,
      retryDelay: parseInt(retryDelayInput.value, 10) || 0,
      autoTranslate: autoCheckbox.checked,
      debug: debugCheckbox.checked,
      cacheMaxEntries: parseInt(cacheLimitInput.value, 10) || 1000,
      cacheTTL: (parseInt(cacheTTLInput.value, 10) || 30) * 24 * 60 * 60 * 1000,
    };
    if (window.qwenSetCacheLimit) window.qwenSetCacheLimit(cfg.cacheMaxEntries);
    if (window.qwenSetCacheTTL) window.qwenSetCacheTTL(cfg.cacheTTL);
    window.qwenSaveConfig(cfg).then(() => {
      status.textContent = 'Settings saved.';
      updateView(cfg); // Re-check the view after saving
      if (chrome && chrome.runtime && chrome.runtime.sendMessage) {
        chrome.runtime.sendMessage({ action: 'config-changed' }, () => {});
      }
      refreshUsage();
      setTimeout(() => { if (status.textContent === 'Settings saved.') status.textContent = ''; }, 2000);
    });
  }, 500); // Debounce saves by 500ms
}

function syncInputs(from, to) {
  to.value = from.value;
}

function updateView(cfg) {
  if (!viewContainer) return;
  if (cfg.apiKey && cfg.apiEndpoint && cfg.model) {
    viewContainer.classList.remove('show-setup');
    viewContainer.classList.add('show-main');
  } else {
    viewContainer.classList.remove('show-main');
    viewContainer.classList.add('show-setup');
  }
}

function safeFetch(url, opts) {
  return fetch(url, opts).catch(err => {
    console.warn('Failed to fetch', url, err.message);
    throw err;
  });
}

function populateLanguages() {
  window.qwenLanguages.forEach(l => {
    const opt = document.createElement('option');
    opt.value = l.code; opt.textContent = l.name;
    sourceSelect.appendChild(opt.cloneNode(true));
    targetSelect.appendChild(opt);
  });
}

populateLanguages();
function populateProviders() {
  const list = (window.qwenProviders && window.qwenProviders.listProviders()) || [];
  const opts = list.length ? list : [{ name: 'qwen', label: 'Qwen' }];
  opts.forEach(p => {
    const opt = document.createElement('option');
    opt.value = p.name;
    opt.textContent = p.label || p.name;
    providerSelect.appendChild(opt.cloneNode(true));
    setupProviderInput.appendChild(opt);
  });
}

populateProviders();

function updateProviderFields() {
  const prov =
    (window.qwenProviders && window.qwenProviders.getProvider(providerSelect.value)) || {};
  applyProviderConfig(prov, document);
}

function setWorking(w) {
  [translateBtn, testBtn].forEach(b => { if (b) b.disabled = w; });
}

function updateThrottleInputs() {
  const manual = !smartThrottleInput.checked;
  [reqLimitInput, tokenLimitInput, tokensPerReqInput, retryDelayInput].forEach(el => {
<<<<<<< HEAD
=======
    if (!el) return;
>>>>>>> 972a7317
    el.disabled = !manual;
    if (!manual) {
      el.placeholder = el.dataset.auto || '';
      el.value = '';
    } else {
      el.placeholder = '';
    }
  });
}

chrome.runtime.onMessage.addListener(msg => {
  if (msg.action === 'popup-status') {
    status.textContent = msg.text || '';
    setWorking(true);
  }
  if (msg.action === 'translation-status' && msg.status) {
    const s = msg.status;
    if (s.active) {
      if (s.progress && typeof s.progress.total === 'number') {
        progressBar.max = s.progress.total || 1;
        progressBar.value = s.progress.done || 0;
        progressBar.style.display = 'block';
      }
      if (s.phase === 'translate') {
        let txt = `Translating paragraph ${s.progress ? s.progress.done : 0} of ${s.progress ? s.progress.total : 0}`;
        if (s.sample) txt += `: ${s.sample.slice(0, 60)}`;
        if (typeof s.elapsedMs === 'number') txt += ` · ${(s.elapsedMs / 1000).toFixed(1)}s`;
        if (typeof s.etaMs === 'number') txt += ` · ETA ${(s.etaMs / 1000).toFixed(1)}s`;
        status.textContent = txt;
      } else if (s.phase === 'retry') {
        status.textContent = `Rate limit reached. Retrying in ${(s.delayMs / 1000).toFixed(1)}s...`;
      } else if (s.phase === 'finalize') {
        status.textContent = 'Finalizing page...';
      } else {
        const { phase, page, total } = s;
        const parts = [];
        if (phase) parts.push(phase.charAt(0).toUpperCase() + phase.slice(1));
        if (page && total) parts.push(`${page}/${total}`);
        status.textContent = parts.join(' ');
      }
      if (s.usage) {
        reqCount.textContent = `${s.usage.requests}/${s.usage.requestLimit}`;
        tokenCount.textContent = `${s.usage.tokens}/${s.usage.tokenLimit}`;
        setBar(reqBar, s.usage.requests / s.usage.requestLimit);
        setBar(tokenBar, s.usage.tokens / s.usage.tokenLimit);
        totalReq.textContent = s.usage.totalRequests;
        totalTok.textContent = s.usage.totalTokens;
        failedReq.textContent = s.usage.failedTotalRequests;
        failedTok.textContent = s.usage.failedTotalTokens;
        queueLen.textContent = s.usage.queue;
      }
      setWorking(true);
    } else {
      progressBar.style.display = 'none';
      progressBar.value = 0;
      progressBar.max = 1;
      if (s.summary) {
        const t = s.summary;
        const bits = [
          `Done in ${(t.elapsedMs / 1000).toFixed(1)}s`,
          `${t.words} words`,
          `${t.requests} req`,
          `${t.tokens} tokens`,
          `${t.wordsPerSecond.toFixed(1)} w/s`,
          `${t.wordsPerRequest.toFixed(1)} w/req`,
        ];
        status.textContent = bits.join(', ');
      } else {
        status.textContent = '';
      }
      setWorking(false);
    }
  }
});

chrome.runtime.sendMessage({ action: 'get-status' }, s => {
  if (s && s.active) {
    if (s.progress && typeof s.progress.total === 'number') {
      progressBar.max = s.progress.total || 1;
      progressBar.value = s.progress.done || 0;
      progressBar.style.display = 'block';
    }
    if (s.phase === 'translate') {
      let txt = `Translating ${s.request || 0}/${s.requests || 0}`;
      if (s.sample) txt += `: ${s.sample.slice(0, 60)}`;
      status.textContent = txt;
    } else {
      const { phase, page, total } = s;
      const parts = [];
      if (phase) parts.push(phase.charAt(0).toUpperCase() + phase.slice(1));
      if (page && total) parts.push(`${page}/${total}`);
      status.textContent = parts.join(' ');
    }
    setWorking(true);
  }
});

window.qwenLoadConfig().then(cfg => {
  currentCfg = cfg;
  // Populate main view
<<<<<<< HEAD
  apiKeyInput.value = cfg.apiKey || '';
  endpointInput.value = cfg.apiEndpoint || '';
  modelInput.value = cfg.model || '';
  sourceSelect.value = cfg.sourceLanguage;
  targetSelect.value = cfg.targetLanguage;
  reqLimitInput.value = cfg.requestLimit;
  tokenLimitInput.value = cfg.tokenLimit;
  tokenBudgetInput.value = cfg.tokenBudget || '';
  autoCheckbox.checked = cfg.autoTranslate;
  debugCheckbox.checked = !!cfg.debug;
  smartThrottleInput.checked = cfg.smartThrottle !== false;
  tokensPerReqInput.value = cfg.tokensPerReq || '';
  retryDelayInput.value = cfg.retryDelay || '';
=======
  if (apiKeyInput) apiKeyInput.value = cfg.apiKey || '';
  if (endpointInput) endpointInput.value = cfg.apiEndpoint || '';
  if (modelInput) modelInput.value = cfg.model || '';
  if (providerSelect) providerSelect.value = cfg.provider || 'qwen';
  if (sourceSelect) sourceSelect.value = cfg.sourceLanguage;
  if (targetSelect) targetSelect.value = cfg.targetLanguage;
  if (reqLimitInput) reqLimitInput.value = cfg.requestLimit;
  if (tokenLimitInput) tokenLimitInput.value = cfg.tokenLimit;
  if (tokenBudgetInput) tokenBudgetInput.value = cfg.tokenBudget || '';
  if (autoCheckbox) autoCheckbox.checked = cfg.autoTranslate;
  if (debugCheckbox) debugCheckbox.checked = !!cfg.debug;
  if (smartThrottleInput) smartThrottleInput.checked = cfg.smartThrottle !== false;
  if (tokensPerReqInput) tokensPerReqInput.value = cfg.tokensPerReq || '';
  if (retryDelayInput) retryDelayInput.value = cfg.retryDelay || '';
  if (cacheLimitInput) cacheLimitInput.value = cfg.cacheMaxEntries || '';
  if (cacheTTLInput) cacheTTLInput.value = Math.floor((cfg.cacheTTL || 30 * 24 * 60 * 60 * 1000) / (24 * 60 * 60 * 1000));
>>>>>>> 972a7317

  // Populate setup view
  if (setupApiKeyInput) setupApiKeyInput.value = cfg.apiKey || '';
  if (setupApiEndpointInput) setupApiEndpointInput.value = cfg.apiEndpoint || '';
  if (setupModelInput) setupModelInput.value = cfg.model || '';
  if (setupProviderInput) setupProviderInput.value = cfg.provider || 'qwen';

  updateView(cfg);
  updateProviderFields();

  // Add event listeners for auto-saving and syncing
  const allInputs = [
    { main: apiKeyInput, setup: setupApiKeyInput, event: 'input' },
    { main: endpointInput, setup: setupApiEndpointInput, event: 'input' },
    { main: modelInput, setup: setupModelInput, event: 'change' },
<<<<<<< HEAD
=======
    { main: providerSelect, setup: setupProviderInput, event: 'change' },
>>>>>>> 972a7317
  ];

  allInputs.forEach(({ main, setup, event }) => {
    if (!main || !setup) return;
    main.addEventListener(event, () => {
      syncInputs(main, setup);
      saveConfig();
      if (event === 'change') refreshUsage();
    });
    setup.addEventListener(event, () => {
      syncInputs(setup, main);
      saveConfig();
      if (event === 'change') refreshUsage();
    });
  });

<<<<<<< HEAD
  updateThrottleInputs();
  [reqLimitInput, tokenLimitInput, tokenBudgetInput, tokensPerReqInput, retryDelayInput].forEach(el => el.addEventListener('input', saveConfig));
  [sourceSelect, targetSelect, autoCheckbox, debugCheckbox, smartThrottleInput].forEach(el => el.addEventListener('change', () => { updateThrottleInputs(); saveConfig(); }));
=======
  if (providerSelect) providerSelect.addEventListener('change', updateProviderFields);
  if (setupProviderInput) setupProviderInput.addEventListener('change', updateProviderFields);

  updateThrottleInputs();
  [reqLimitInput, tokenLimitInput, tokenBudgetInput, tokensPerReqInput, retryDelayInput, cacheLimitInput, cacheTTLInput].forEach(el => { if (el) el.addEventListener('input', saveConfig); });
  [sourceSelect, targetSelect, autoCheckbox, debugCheckbox, smartThrottleInput].forEach(el => { if (el) el.addEventListener('change', () => { updateThrottleInputs(); saveConfig(); }); });
  if (window.qwenSetCacheLimit) window.qwenSetCacheLimit(cfg.cacheMaxEntries || 1000);
  if (window.qwenSetCacheTTL) window.qwenSetCacheTTL(cfg.cacheTTL || 30 * 24 * 60 * 60 * 1000);
  updateCacheSize();

  if (reqRemaining) reqRemaining.textContent = cfg.remainingRequests || 0;
  if (tokenRemaining) tokenRemaining.textContent = cfg.remainingTokens || 0;
  if (providerError) providerError.textContent = cfg.providerError || '';
  if (cfg.quotaHistory && cfg.quotaHistory.length) {
    const last = cfg.quotaHistory[cfg.quotaHistory.length - 1];
    const totalR = (last.used?.requests || 0) + (last.remaining?.requests || 0);
    const totalT = (last.used?.tokens || 0) + (last.remaining?.tokens || 0);
    if (reqRemainingBar) setBar(reqRemainingBar, totalR ? (last.used?.requests || 0) / totalR : 0);
    if (tokenRemainingBar) setBar(tokenRemainingBar, totalT ? (last.used?.tokens || 0) / totalT : 0);
  } else {
    if (reqRemainingBar) setBar(reqRemainingBar, 0);
    if (tokenRemainingBar) setBar(tokenRemainingBar, 0);
  }
>>>>>>> 972a7317
});

if (versionDiv) versionDiv.textContent = `v${chrome.runtime.getManifest().version}`;

function setBar(el, ratio) {
  const r = Math.max(0, Math.min(1, ratio));
  el.style.width = r * 100 + '%';
  el.style.backgroundColor = window.qwenUsageColor ? window.qwenUsageColor(r) : 'var(--green)';
}

function formatCost(v) {
  return '$' + Number(v || 0).toFixed(2);
}

function updateCacheSize() {
  if (cacheSizeLabel && window.qwenGetCacheSize) {
    cacheSizeLabel.textContent = `Cache: ${window.qwenGetCacheSize()}`;
  }
  if (compressionErrorsLabel && window.qwenGetCompressionErrors) {
    const n = window.qwenGetCompressionErrors();
    compressionErrorsLabel.textContent = n ? `Errors: ${n}` : '';
  }
}

function refreshUsage() {
  chrome.runtime.sendMessage({ action: 'usage' }, res => {
    if (chrome.runtime.lastError || !res) return;
<<<<<<< HEAD
    reqCount.textContent = `${res.requests}/${res.requestLimit}`;
    tokenCount.textContent = `${res.tokens}/${res.tokenLimit}`;
    setBar(reqBar, res.requests / res.requestLimit);
    setBar(tokenBar, res.tokens / res.tokenLimit);
    totalReq.textContent = res.totalRequests;
    totalTok.textContent = res.totalTokens;
    queueLen.textContent = res.queue;
    failedReq.textContent = res.failedTotalRequests;
    failedTok.textContent = res.failedTotalTokens;
    reqLimitInput.dataset.auto = res.requestLimit;
    tokenLimitInput.dataset.auto = res.tokenLimit;
    tokensPerReqInput.dataset.auto = Math.floor(res.tokenLimit / res.requestLimit || 0);
    if (smartThrottleInput.checked) {
      reqLimitInput.placeholder = reqLimitInput.dataset.auto;
      tokenLimitInput.placeholder = tokenLimitInput.dataset.auto;
      tokensPerReqInput.placeholder = tokensPerReqInput.dataset.auto;
=======
    if (reqCount) reqCount.textContent = `${res.requests}/${res.requestLimit}`;
    if (tokenCount) tokenCount.textContent = `${res.tokens}/${res.tokenLimit}`;
    if (reqBar) setBar(reqBar, res.requests / res.requestLimit);
    if (tokenBar) setBar(tokenBar, res.tokens / res.tokenLimit);
    if (totalReq) totalReq.textContent = res.totalRequests;
    if (totalTok) totalTok.textContent = res.totalTokens;
    if (queueLen) queueLen.textContent = res.queue;
    if (failedReq) failedReq.textContent = res.failedTotalRequests;
    if (failedTok) failedTok.textContent = res.failedTotalTokens;
    if (res.models) {
      const turbo = res.models['qwen-mt-turbo'] || { requests: 0, requestLimit: 0 };
      const plus = res.models['qwen-mt-plus'] || { requests: 0, requestLimit: 0 };
      if (turboReq) turboReq.textContent = `${turbo.requests}/${turbo.requestLimit}`;
      if (plusReq) plusReq.textContent = `${plus.requests}/${plus.requestLimit}`;
      if (turboReqBar) setBar(turboReqBar, turbo.requestLimit ? turbo.requests / turbo.requestLimit : 0);
      if (plusReqBar) setBar(plusReqBar, plus.requestLimit ? plus.requests / plus.requestLimit : 0);
    }
    if (res.costs) {
      const turbo = res.costs['qwen-mt-turbo'];
      const plus = res.costs['qwen-mt-plus'];
      const total = res.costs.total;
      if (costTurbo24h) costTurbo24h.textContent = formatCost(turbo['24h'] || 0);
      if (costPlus24h) costPlus24h.textContent = formatCost(plus['24h'] || 0);
      if (costTotal24h) costTotal24h.textContent = formatCost(total['24h'] || 0);
      if (costTurbo7d) costTurbo7d.textContent = formatCost(turbo['7d'] || 0);
      if (costPlus7d) costPlus7d.textContent = formatCost(plus['7d'] || 0);
      if (costTotal7d) costTotal7d.textContent = formatCost(total['7d'] || 0);
      if (costTurbo30d) costTurbo30d.textContent = formatCost(turbo['30d'] || 0);
      if (costPlus30d) costPlus30d.textContent = formatCost(plus['30d'] || 0);
      if (costTotal30d) costTotal30d.textContent = formatCost(total['30d'] || 0);
      if (res.costs.daily && costCalendar) {
        costCalendar.innerHTML = '';
        res.costs.daily.forEach(d => {
          const div = document.createElement('div');
          div.textContent = `${d.date}: ${formatCost(d.cost)}`;
          costCalendar.appendChild(div);
        });
      }
    }
    if (reqLimitInput) reqLimitInput.dataset.auto = res.requestLimit;
    if (tokenLimitInput) tokenLimitInput.dataset.auto = res.tokenLimit;
    if (tokensPerReqInput) tokensPerReqInput.dataset.auto = Math.floor(res.tokenLimit / res.requestLimit || 0);
    if (smartThrottleInput && smartThrottleInput.checked) {
      if (reqLimitInput) reqLimitInput.placeholder = reqLimitInput.dataset.auto;
      if (tokenLimitInput) tokenLimitInput.placeholder = tokenLimitInput.dataset.auto;
      if (tokensPerReqInput) tokensPerReqInput.placeholder = tokensPerReqInput.dataset.auto;
>>>>>>> 972a7317
    }
  });

  const now = Date.now();
  if (now - lastQuotaCheck > 60000) {
    lastQuotaCheck = now;
    const prov =
      (window.qwenProviders && window.qwenProviders.getProvider(providerSelect.value)) || {};
    if (prov.getQuota) {
      prov
        .getQuota({
          endpoint: endpointInput.value.trim(),
          apiKey: apiKeyInput.value.trim(),
          model: modelInput.value.trim(),
          debug: debugCheckbox.checked,
        })
        .then(q => {
          if (q.remaining) {
            if (typeof q.remaining.requests === 'number') {
              reqRemaining.textContent = q.remaining.requests;
              currentCfg.remainingRequests = q.remaining.requests;
              const totalR = (q.used?.requests || 0) + q.remaining.requests;
              if (reqRemainingBar) setBar(reqRemainingBar, totalR ? (q.used?.requests || 0) / totalR : 0);
            }
            if (typeof q.remaining.tokens === 'number') {
              tokenRemaining.textContent = q.remaining.tokens;
              currentCfg.remainingTokens = q.remaining.tokens;
              const totalT = (q.used?.tokens || 0) + q.remaining.tokens;
              if (tokenRemainingBar) setBar(tokenRemainingBar, totalT ? (q.used?.tokens || 0) / totalT : 0);
            }
          }
          let warn = '';
          if (q.error) warn = q.error;
          const totalReq = (q.used?.requests || 0) + (q.remaining?.requests || 0);
          const totalTok = (q.used?.tokens || 0) + (q.remaining?.tokens || 0);
          if (!warn) {
            if ((q.remaining?.requests ?? 0) <= 0 || (q.remaining?.tokens ?? 0) <= 0) {
              warn = 'Quota exceeded';
            } else if ((totalReq && q.remaining.requests / totalReq < 0.1) || (totalTok && q.remaining.tokens / totalTok < 0.1)) {
              warn = 'Quota low';
            }
          }
          providerError.textContent = warn;
          currentCfg.providerError = warn;
          const snapshot = { time: Date.now(), ...q };
          currentCfg.quotaHistory = [...(currentCfg.quotaHistory || []), snapshot];
          if (window.qwenSaveConfig) window.qwenSaveConfig(currentCfg);
        })
        .catch(err => {
          providerError.textContent = err.message;
          currentCfg.providerError = err.message;
          if (window.qwenSaveConfig) window.qwenSaveConfig(currentCfg);
        });
    }
  }
}

setInterval(refreshUsage, 1000);
refreshUsage();

if (toggleCalendar) {
  toggleCalendar.addEventListener('click', () => {
    costCalendar.style.display =
      costCalendar.style.display === 'none' ? 'block' : 'none';
  });
}

translateBtn.addEventListener('click', () => {
  const debug = debugCheckbox.checked;
  const force = forceCheckbox && forceCheckbox.checked;
  chrome.tabs.query({ active: true, currentWindow: true }, tabs => {
    if (!tabs[0]) return;
    if (debug) console.log('QTDEBUG: sending start message to tab', tabs[0].id);
    chrome.tabs.sendMessage(tabs[0].id, { action: 'start', force });
  });
});

if (clearCacheBtn) {
  clearCacheBtn.addEventListener('click', () => {
    if (window.qwenClearCache) window.qwenClearCache();
    chrome.runtime.sendMessage({ action: 'clear-cache' }, () => {});
    chrome.tabs.query({}, tabs => {
      tabs.forEach(t => chrome.tabs.sendMessage(t.id, { action: 'clear-cache' }, () => {}));
    });
    status.textContent = 'Cache cleared.';
    updateCacheSize();
    setTimeout(() => {
      if (status.textContent === 'Cache cleared.') status.textContent = '';
    }, 2000);
  });
}

if (clearDomainBtn) {
  clearDomainBtn.addEventListener('click', () => {
    chrome.tabs.query({ active: true, currentWindow: true }, tabs => {
      const url = tabs[0] && tabs[0].url ? tabs[0].url : '';
      let domain = '';
      try { domain = url ? new URL(url).hostname : ''; } catch {}
      if (typeof globalThis.qwenClearCacheDomain === 'function') globalThis.qwenClearCacheDomain(domain);
      chrome.runtime.sendMessage({ action: 'clear-cache-domain', domain }, () => {});
    });
  });
}

if (clearPairBtn) {
  clearPairBtn.addEventListener('click', () => {
      const src = document.querySelector('#source')?.value || '';
      const tgt = document.querySelector('#target')?.value || '';
      if (typeof globalThis.qwenClearCacheLangPair === 'function') globalThis.qwenClearCacheLangPair(src, tgt);
      chrome.runtime.sendMessage({ action: 'clear-cache-pair', source: src, target: tgt }, () => {});
    });
  }

testBtn.addEventListener('click', async () => {
  status.textContent = 'Testing...';
  if (!window.qwenTranslate || !window.qwenTranslateStream) {
    status.textContent = 'Translation library not loaded. This may happen if the script was blocked.';
    return;
  }
  const list = document.createElement('ul');
  list.style.margin = '0';
  list.style.paddingLeft = '20px';
  status.innerHTML = '';
  status.appendChild(list);

  const cfg = {
    endpoint: endpointInput.value.trim(),
    apiKey: apiKeyInput.value.trim(),
    model: modelInput.value.trim(),
    source: sourceSelect.value,
    target: targetSelect.value,
    debug: debugCheckbox.checked,
  };
  if (dualModeInput.checked) {
    cfg.models = [
      cfg.model,
      cfg.model === 'qwen-mt-plus' ? 'qwen-mt-turbo' : 'qwen-mt-plus',
    ];
  }

  function log(...args) { if (cfg.debug) console.log(...args); }
  log('QTDEBUG: starting configuration test', cfg);

  async function run(name, fn) {
    const item = document.createElement('li');
    item.textContent = `${name}: ...`;
    list.appendChild(item);
    try {
      await fn();
      item.textContent = `${name}: ✓`;
      return true;
    } catch (e) {
      item.textContent = `${name}: ✗ ${e.message}`;
      item.title = e.stack || e.message;
      log(`QTERROR: ${name} failed`, e);
      return false;
    }
  }

  let allOk = true;

  allOk = (await run('Connect to API', async () => {
    const controller = new AbortController();
    const t = setTimeout(() => controller.abort(), 5000);
    try {
      await safeFetch(cfg.endpoint, { method: 'GET', signal: controller.signal });
    } finally { clearTimeout(t); }
  })) && allOk;

  const transUrl = cfg.endpoint.replace(/\/?$/, '/') + 'services/aigc/text-generation/generation';

  allOk = (await run('Preflight', async () => {
    const controller = new AbortController();
    const t = setTimeout(() => controller.abort(), 5000);
    try {
      await safeFetch(transUrl, { method: 'OPTIONS', signal: controller.signal });
    } finally { clearTimeout(t); }
  })) && allOk;

  allOk = (await run('Direct translation', async () => {
    const res = await window.qwenTranslate({ ...cfg, text: 'hello', stream: false, noProxy: true });
    if (!res.text) throw new Error('empty response');
  })) && allOk;

  allOk = (await run('Background ping', async () => {
    const resp = await new Promise((resolve, reject) => {
      chrome.runtime.sendMessage({ action: 'ping', debug: cfg.debug }, res => {
        if (chrome.runtime.lastError) {
          reject(new Error(chrome.runtime.lastError.message));
        } else {
          resolve(res);
        }
      });
    });
    if (!resp || !resp.ok) throw new Error('no response');
  })) && allOk;

  allOk = (await run('Background translation', async () => {
    const res = await window.qwenTranslate({ ...cfg, text: 'hello', stream: false });
    if (!res.text) throw new Error('empty response');
  })) && allOk;

  allOk = (await run('Streaming translation', async () => {
    let out = '';
    await window.qwenTranslateStream({ ...cfg, text: 'world', stream: true }, c => { out += c; });
    if (!out) throw new Error('no data');
  })) && allOk;

  allOk = (await run('Read active tab', async () => {
    const tabs = await new Promise(r => chrome.tabs.query({ active: true, currentWindow: true }, r));
    if (!tabs[0]) throw new Error('no tab');
    const tab = tabs[0];
    const url = tab.url || '';
    if (!/^https?:/i.test(url)) {
      throw new Error('active tab not accessible; open a regular web page');
    }
    const resp = await new Promise((resolve, reject) => {
      chrome.tabs.sendMessage(tab.id, { action: 'test-read' }, res => {
        if (chrome.runtime.lastError) {
          reject(new Error(chrome.runtime.lastError.message));
        } else {
          resolve(res);
        }
      });
    });
    if (!resp || typeof resp.title !== 'string') throw new Error('no response');
  })) && allOk;

  allOk = (await run('Tab translation', async () => {
    const tabs = await new Promise(r => chrome.tabs.query({ active: true, currentWindow: true }, r));
    if (!tabs[0]) throw new Error('no tab');
    const tab = tabs[0];
    log('QTDEBUG: active tab for tab translation test', { id: tab.id, url: tab.url });
    const sample = cfg.source && cfg.source.toLowerCase().startsWith('fi')
      ? 'Hei maailma'
      : 'Hello world';
    const resp = await new Promise((resolve, reject) => {
      const timer = setTimeout(() => {
        log('QTERROR: tab translation timed out', { id: tab.id, url: tab.url });
        reject(new Error('timeout waiting for tab response'));
      }, 15000);
      log('QTDEBUG: sending test-e2e request to tab', tab.id);
      chrome.tabs.sendMessage(tab.id, { action: 'test-e2e', cfg, original: sample }, res => {
        clearTimeout(timer);
        if (chrome.runtime.lastError) {
          log('QTERROR: tab message failed', chrome.runtime.lastError.message);
          reject(new Error(chrome.runtime.lastError.message));
        } else {
          log('QTDEBUG: tab responded', res);
          resolve(res);
        }
      });
    });
    if (!resp || resp.error) {
      const err = new Error(resp ? resp.error : 'no response');
      if (resp && resp.stack) err.stack = resp.stack;
      log('QTERROR: tab returned error', err.message);
      throw err;
    }
    if (!resp.text || resp.text.toLowerCase() === sample.toLowerCase()) {
      throw new Error('translation failed');
    }
    log('QTDEBUG: tab translation succeeded', resp.text);
  })) && allOk;

  allOk = (await run('Storage access', async () => {
    const key = 'qwen-test-' + Date.now();
    await chrome.storage.sync.set({ [key]: '1' });
    const result = await new Promise(resolve => chrome.storage.sync.get([key], resolve));
    if (result[key] !== '1') throw new Error('write failed');
    await chrome.storage.sync.remove([key]);
  })) && allOk;

  allOk = (await run('Determine token limit', async () => {
    const limit = await window.qwenLimitDetector.detectTokenLimit(text =>
      window.qwenTranslate({ ...cfg, text, stream: false, noProxy: true })
    );
    await chrome.storage.sync.set({ tokenLimit: limit });
    tokenLimitInput.value = limit;
  })) && allOk;

  allOk = (await run('Determine request limit', async () => {
    const limit = await window.qwenLimitDetector.detectRequestLimit(() =>
      window.qwenTranslate({ ...cfg, text: 'ping', stream: false, noProxy: true })
    );
    await chrome.storage.sync.set({ requestLimit: limit });
    reqLimitInput.value = limit;
  })) && allOk;

  if (allOk) {
    status.appendChild(document.createTextNode('All tests passed.'));
  } else {
    status.appendChild(document.createTextNode('Some tests failed. See above.'));
  }

  log('QTDEBUG: configuration test finished');
});<|MERGE_RESOLUTION|>--- conflicted
+++ resolved
@@ -13,10 +13,6 @@
 const smartThrottleInput = document.getElementById('smartThrottle');
 const tokensPerReqInput = document.getElementById('tokensPerReq');
 const retryDelayInput = document.getElementById('retryDelay');
-<<<<<<< HEAD
-=======
-const dualModeInput = document.getElementById('dualMode');
->>>>>>> 972a7317
 const status = document.getElementById('status');
 const versionDiv = document.getElementById('version');
 const reqCount = document.getElementById('reqCount');
@@ -32,20 +28,6 @@
 const queueLen = document.getElementById('queueLen');
 const failedReq = document.getElementById('failedReq');
 const failedTok = document.getElementById('failedTok');
-<<<<<<< HEAD
-=======
-const costTurbo24h = document.getElementById('costTurbo24h');
-const costPlus24h = document.getElementById('costPlus24h');
-const costTotal24h = document.getElementById('costTotal24h');
-const costTurbo7d = document.getElementById('costTurbo7d');
-const costPlus7d = document.getElementById('costPlus7d');
-const costTotal7d = document.getElementById('costTotal7d');
-const costTurbo30d = document.getElementById('costTurbo30d');
-const costPlus30d = document.getElementById('costPlus30d');
-const costTotal30d = document.getElementById('costTotal30d');
-const costCalendar = document.getElementById('costCalendar');
-const toggleCalendar = document.getElementById('toggleCalendar');
->>>>>>> 972a7317
 const translateBtn = document.getElementById('translate');
 const testBtn = document.getElementById('test');
 const progressBar = document.getElementById('progress');
@@ -103,19 +85,11 @@
       return;
     }
     const model = modelInput.value.trim() || 'qwen-mt-turbo';
-<<<<<<< HEAD
-=======
-    const provider = providerSelect.value;
->>>>>>> 972a7317
     const cfg = {
       ...currentCfg,
       apiKey: apiKeyInput.value.trim(),
       apiEndpoint: endpointInput.value.trim(),
       model,
-<<<<<<< HEAD
-=======
-      provider,
->>>>>>> 972a7317
       sourceLanguage: sourceSelect.value,
       targetLanguage: targetSelect.value,
       requestLimit: parseInt(reqLimitInput.value, 10) || 60,
@@ -202,10 +176,6 @@
 function updateThrottleInputs() {
   const manual = !smartThrottleInput.checked;
   [reqLimitInput, tokenLimitInput, tokensPerReqInput, retryDelayInput].forEach(el => {
-<<<<<<< HEAD
-=======
-    if (!el) return;
->>>>>>> 972a7317
     el.disabled = !manual;
     if (!manual) {
       el.placeholder = el.dataset.auto || '';
@@ -306,7 +276,6 @@
 window.qwenLoadConfig().then(cfg => {
   currentCfg = cfg;
   // Populate main view
-<<<<<<< HEAD
   apiKeyInput.value = cfg.apiKey || '';
   endpointInput.value = cfg.apiEndpoint || '';
   modelInput.value = cfg.model || '';
@@ -320,24 +289,6 @@
   smartThrottleInput.checked = cfg.smartThrottle !== false;
   tokensPerReqInput.value = cfg.tokensPerReq || '';
   retryDelayInput.value = cfg.retryDelay || '';
-=======
-  if (apiKeyInput) apiKeyInput.value = cfg.apiKey || '';
-  if (endpointInput) endpointInput.value = cfg.apiEndpoint || '';
-  if (modelInput) modelInput.value = cfg.model || '';
-  if (providerSelect) providerSelect.value = cfg.provider || 'qwen';
-  if (sourceSelect) sourceSelect.value = cfg.sourceLanguage;
-  if (targetSelect) targetSelect.value = cfg.targetLanguage;
-  if (reqLimitInput) reqLimitInput.value = cfg.requestLimit;
-  if (tokenLimitInput) tokenLimitInput.value = cfg.tokenLimit;
-  if (tokenBudgetInput) tokenBudgetInput.value = cfg.tokenBudget || '';
-  if (autoCheckbox) autoCheckbox.checked = cfg.autoTranslate;
-  if (debugCheckbox) debugCheckbox.checked = !!cfg.debug;
-  if (smartThrottleInput) smartThrottleInput.checked = cfg.smartThrottle !== false;
-  if (tokensPerReqInput) tokensPerReqInput.value = cfg.tokensPerReq || '';
-  if (retryDelayInput) retryDelayInput.value = cfg.retryDelay || '';
-  if (cacheLimitInput) cacheLimitInput.value = cfg.cacheMaxEntries || '';
-  if (cacheTTLInput) cacheTTLInput.value = Math.floor((cfg.cacheTTL || 30 * 24 * 60 * 60 * 1000) / (24 * 60 * 60 * 1000));
->>>>>>> 972a7317
 
   // Populate setup view
   if (setupApiKeyInput) setupApiKeyInput.value = cfg.apiKey || '';
@@ -353,10 +304,6 @@
     { main: apiKeyInput, setup: setupApiKeyInput, event: 'input' },
     { main: endpointInput, setup: setupApiEndpointInput, event: 'input' },
     { main: modelInput, setup: setupModelInput, event: 'change' },
-<<<<<<< HEAD
-=======
-    { main: providerSelect, setup: setupProviderInput, event: 'change' },
->>>>>>> 972a7317
   ];
 
   allInputs.forEach(({ main, setup, event }) => {
@@ -373,35 +320,9 @@
     });
   });
 
-<<<<<<< HEAD
   updateThrottleInputs();
   [reqLimitInput, tokenLimitInput, tokenBudgetInput, tokensPerReqInput, retryDelayInput].forEach(el => el.addEventListener('input', saveConfig));
   [sourceSelect, targetSelect, autoCheckbox, debugCheckbox, smartThrottleInput].forEach(el => el.addEventListener('change', () => { updateThrottleInputs(); saveConfig(); }));
-=======
-  if (providerSelect) providerSelect.addEventListener('change', updateProviderFields);
-  if (setupProviderInput) setupProviderInput.addEventListener('change', updateProviderFields);
-
-  updateThrottleInputs();
-  [reqLimitInput, tokenLimitInput, tokenBudgetInput, tokensPerReqInput, retryDelayInput, cacheLimitInput, cacheTTLInput].forEach(el => { if (el) el.addEventListener('input', saveConfig); });
-  [sourceSelect, targetSelect, autoCheckbox, debugCheckbox, smartThrottleInput].forEach(el => { if (el) el.addEventListener('change', () => { updateThrottleInputs(); saveConfig(); }); });
-  if (window.qwenSetCacheLimit) window.qwenSetCacheLimit(cfg.cacheMaxEntries || 1000);
-  if (window.qwenSetCacheTTL) window.qwenSetCacheTTL(cfg.cacheTTL || 30 * 24 * 60 * 60 * 1000);
-  updateCacheSize();
-
-  if (reqRemaining) reqRemaining.textContent = cfg.remainingRequests || 0;
-  if (tokenRemaining) tokenRemaining.textContent = cfg.remainingTokens || 0;
-  if (providerError) providerError.textContent = cfg.providerError || '';
-  if (cfg.quotaHistory && cfg.quotaHistory.length) {
-    const last = cfg.quotaHistory[cfg.quotaHistory.length - 1];
-    const totalR = (last.used?.requests || 0) + (last.remaining?.requests || 0);
-    const totalT = (last.used?.tokens || 0) + (last.remaining?.tokens || 0);
-    if (reqRemainingBar) setBar(reqRemainingBar, totalR ? (last.used?.requests || 0) / totalR : 0);
-    if (tokenRemainingBar) setBar(tokenRemainingBar, totalT ? (last.used?.tokens || 0) / totalT : 0);
-  } else {
-    if (reqRemainingBar) setBar(reqRemainingBar, 0);
-    if (tokenRemainingBar) setBar(tokenRemainingBar, 0);
-  }
->>>>>>> 972a7317
 });
 
 if (versionDiv) versionDiv.textContent = `v${chrome.runtime.getManifest().version}`;
@@ -429,7 +350,6 @@
 function refreshUsage() {
   chrome.runtime.sendMessage({ action: 'usage' }, res => {
     if (chrome.runtime.lastError || !res) return;
-<<<<<<< HEAD
     reqCount.textContent = `${res.requests}/${res.requestLimit}`;
     tokenCount.textContent = `${res.tokens}/${res.tokenLimit}`;
     setBar(reqBar, res.requests / res.requestLimit);
@@ -446,54 +366,6 @@
       reqLimitInput.placeholder = reqLimitInput.dataset.auto;
       tokenLimitInput.placeholder = tokenLimitInput.dataset.auto;
       tokensPerReqInput.placeholder = tokensPerReqInput.dataset.auto;
-=======
-    if (reqCount) reqCount.textContent = `${res.requests}/${res.requestLimit}`;
-    if (tokenCount) tokenCount.textContent = `${res.tokens}/${res.tokenLimit}`;
-    if (reqBar) setBar(reqBar, res.requests / res.requestLimit);
-    if (tokenBar) setBar(tokenBar, res.tokens / res.tokenLimit);
-    if (totalReq) totalReq.textContent = res.totalRequests;
-    if (totalTok) totalTok.textContent = res.totalTokens;
-    if (queueLen) queueLen.textContent = res.queue;
-    if (failedReq) failedReq.textContent = res.failedTotalRequests;
-    if (failedTok) failedTok.textContent = res.failedTotalTokens;
-    if (res.models) {
-      const turbo = res.models['qwen-mt-turbo'] || { requests: 0, requestLimit: 0 };
-      const plus = res.models['qwen-mt-plus'] || { requests: 0, requestLimit: 0 };
-      if (turboReq) turboReq.textContent = `${turbo.requests}/${turbo.requestLimit}`;
-      if (plusReq) plusReq.textContent = `${plus.requests}/${plus.requestLimit}`;
-      if (turboReqBar) setBar(turboReqBar, turbo.requestLimit ? turbo.requests / turbo.requestLimit : 0);
-      if (plusReqBar) setBar(plusReqBar, plus.requestLimit ? plus.requests / plus.requestLimit : 0);
-    }
-    if (res.costs) {
-      const turbo = res.costs['qwen-mt-turbo'];
-      const plus = res.costs['qwen-mt-plus'];
-      const total = res.costs.total;
-      if (costTurbo24h) costTurbo24h.textContent = formatCost(turbo['24h'] || 0);
-      if (costPlus24h) costPlus24h.textContent = formatCost(plus['24h'] || 0);
-      if (costTotal24h) costTotal24h.textContent = formatCost(total['24h'] || 0);
-      if (costTurbo7d) costTurbo7d.textContent = formatCost(turbo['7d'] || 0);
-      if (costPlus7d) costPlus7d.textContent = formatCost(plus['7d'] || 0);
-      if (costTotal7d) costTotal7d.textContent = formatCost(total['7d'] || 0);
-      if (costTurbo30d) costTurbo30d.textContent = formatCost(turbo['30d'] || 0);
-      if (costPlus30d) costPlus30d.textContent = formatCost(plus['30d'] || 0);
-      if (costTotal30d) costTotal30d.textContent = formatCost(total['30d'] || 0);
-      if (res.costs.daily && costCalendar) {
-        costCalendar.innerHTML = '';
-        res.costs.daily.forEach(d => {
-          const div = document.createElement('div');
-          div.textContent = `${d.date}: ${formatCost(d.cost)}`;
-          costCalendar.appendChild(div);
-        });
-      }
-    }
-    if (reqLimitInput) reqLimitInput.dataset.auto = res.requestLimit;
-    if (tokenLimitInput) tokenLimitInput.dataset.auto = res.tokenLimit;
-    if (tokensPerReqInput) tokensPerReqInput.dataset.auto = Math.floor(res.tokenLimit / res.requestLimit || 0);
-    if (smartThrottleInput && smartThrottleInput.checked) {
-      if (reqLimitInput) reqLimitInput.placeholder = reqLimitInput.dataset.auto;
-      if (tokenLimitInput) tokenLimitInput.placeholder = tokenLimitInput.dataset.auto;
-      if (tokensPerReqInput) tokensPerReqInput.placeholder = tokensPerReqInput.dataset.auto;
->>>>>>> 972a7317
     }
   });
 
