--- conflicted
+++ resolved
@@ -1,5 +1,4 @@
 // Main view elements
-<<<<<<< HEAD
 const apiKeyInput = document.getElementById('apiKey');
 const endpointInput = document.getElementById('apiEndpoint');
 const modelInput = document.getElementById('model');
@@ -46,69 +45,6 @@
 const cacheLimitInput = document.getElementById('cacheSizeLimit');
 const cacheTTLInput = document.getElementById('cacheTTL');
 const domainCountsDiv = document.getElementById('domainCounts');
-=======
-const dom =
-  (typeof window !== 'undefined' && window.qwenPopupDOM) ||
-  (typeof require !== 'undefined' ? require('./popup/dom') : {});
-
-const {
-  apiKeyInput,
-  endpointInput,
-  modelInput,
-  providerSelect,
-  sourceSelect,
-  targetSelect,
-  reqLimitInput,
-  tokenLimitInput,
-  tokenBudgetInput,
-  autoCheckbox,
-  debugCheckbox,
-  smartThrottleInput,
-  tokensPerReqInput,
-  retryDelayInput,
-  status,
-  versionDiv,
-  reqCount,
-  tokenCount,
-  reqBar,
-  tokenBar,
-  reqRemaining,
-  tokenRemaining,
-  providerError,
-  reqRemainingBar,
-  tokenRemainingBar,
-  turboReq,
-  plusReq,
-  turboReqBar,
-  plusReqBar,
-  totalReq,
-  totalTok,
-  queueLen,
-  failedReq,
-  failedTok,
-  translateBtn,
-  testBtn,
-  progressBar,
-  clearCacheBtn,
-  clearDomainBtn,
-  clearPairBtn,
-  forceCheckbox,
-  cacheSizeLabel,
-  hitRateLabel,
-  domainCountsDiv,
-  cacheLimitInput,
-  cacheTTLInput,
-} = dom;
-
-if (sourceSelect && !sourceSelect.options.length) {
-  ['en', 'fr'].forEach(v => {
-    const opt = document.createElement('option');
-    opt.value = v;
-    sourceSelect.appendChild(opt.cloneNode(true));
-    if (targetSelect) targetSelect.appendChild(opt);
-  });
-}
->>>>>>> 15be1ca5
 
 const applyProviderConfig =
   (globalThis.qwenProviderConfig && globalThis.qwenProviderConfig.applyProviderConfig) ||
@@ -351,12 +287,8 @@
   if (tokensPerReqInput) tokensPerReqInput.value = cfg.tokensPerReq || '';
   if (retryDelayInput) retryDelayInput.value = cfg.retryDelay || '';
   if (cacheLimitInput) cacheLimitInput.value = cfg.cacheMaxEntries || '';
-<<<<<<< HEAD
   if (cacheTTLInput)
     cacheTTLInput.value = Math.floor((cfg.cacheTTL || 30 * 24 * 60 * 60 * 1000) / (24 * 60 * 60 * 1000));
-=======
-  if (cacheTTLInput) cacheTTLInput.value = Math.floor((cfg.cacheTTL || 30 * 24 * 60 * 60 * 1000) / (24 * 60 * 60 * 1000));
->>>>>>> 15be1ca5
 
   // Populate setup view
   if (setupApiKeyInput) setupApiKeyInput.value = cfg.apiKey || '';
@@ -401,13 +333,8 @@
   [sourceSelect, targetSelect, autoCheckbox, debugCheckbox, smartThrottleInput].forEach(el => {
     if (el) el.addEventListener('change', () => { updateThrottleInputs(); saveConfig(); });
   });
-<<<<<<< HEAD
   if (globalThis.qwenSetCacheLimit) globalThis.qwenSetCacheLimit(cfg.cacheMaxEntries || 1000);
   if (globalThis.qwenSetCacheTTL) globalThis.qwenSetCacheTTL(cfg.cacheTTL || 30 * 24 * 60 * 60 * 1000);
-=======
-  if (window.qwenSetCacheLimit) window.qwenSetCacheLimit(cfg.cacheMaxEntries || 1000);
-  if (window.qwenSetCacheTTL) window.qwenSetCacheTTL(cfg.cacheTTL || 30 * 24 * 60 * 60 * 1000);
->>>>>>> 15be1ca5
   updateCacheSize();
 });
 
@@ -431,21 +358,9 @@
   if (cacheSizeLabel && globalThis.qwenGetCacheSize) {
     cacheSizeLabel.textContent = `Cache: ${globalThis.qwenGetCacheSize()}`;
   }
-<<<<<<< HEAD
   if (compressionErrorsLabel && globalThis.qwenGetCompressionErrors) {
     const n = globalThis.qwenGetCompressionErrors();
     compressionErrorsLabel.textContent = n ? `Errors: ${n}` : '';
-=======
-  if (hitRateLabel && window.qwenGetCacheStats) {
-    const s = window.qwenGetCacheStats();
-    const rate = s.hits + s.misses ? ((s.hits / (s.hits + s.misses)) * 100).toFixed(1) : '0.0';
-    hitRateLabel.textContent = `Hit Rate: ${rate}%`;
-  }
-  if (domainCountsDiv && window.qwenGetDomainCounts) {
-    const counts = window.qwenGetDomainCounts();
-    const parts = Object.entries(counts).map(([d, c]) => `${d}: ${c}`);
-    domainCountsDiv.textContent = parts.length ? parts.join(', ') : '';
->>>>>>> 15be1ca5
   }
   if (hitRateLabel && globalThis.qwenGetCacheStats) {
     const { hits, misses, hitRate } = globalThis.qwenGetCacheStats();
@@ -472,19 +387,11 @@
     if (queueLen) queueLen.textContent = res.queue;
     if (failedReq) failedReq.textContent = res.failedTotalRequests;
     if (failedTok) failedTok.textContent = res.failedTotalTokens;
-<<<<<<< HEAD
     if (res.models && turboReq && plusReq) {
       const turbo = res.models['qwen-mt-turbo'] || { requests: 0, requestLimit: 0 };
       const plus = res.models['qwen-mt-plus'] || { requests: 0, requestLimit: 0 };
       turboReq.textContent = `${turbo.requests}/${turbo.requestLimit}`;
       plusReq.textContent = `${plus.requests}/${plus.requestLimit}`;
-=======
-    if (res.models) {
-      const turbo = res.models['qwen-mt-turbo'] || { requests: 0, requestLimit: 0 };
-      const plus = res.models['qwen-mt-plus'] || { requests: 0, requestLimit: 0 };
-      if (turboReq) turboReq.textContent = `${turbo.requests}/${turbo.requestLimit}`;
-      if (plusReq) plusReq.textContent = `${plus.requests}/${plus.requestLimit}`;
->>>>>>> 15be1ca5
       if (turboReqBar) setBar(turboReqBar, turbo.requestLimit ? turbo.requests / turbo.requestLimit : 0);
       if (plusReqBar) setBar(plusReqBar, plus.requestLimit ? plus.requests / plus.requestLimit : 0);
     }
@@ -524,13 +431,8 @@
   if (providerSelect && endpointInput && apiKeyInput && modelInput && debugCheckbox && now - lastQuotaCheck > 60000) {
     lastQuotaCheck = now;
     const prov =
-<<<<<<< HEAD
       (globalThis.qwenProviders && globalThis.qwenProviders.getProvider(providerSelect.value)) || {};
     if (prov.quota) {
-=======
-      (window.qwenProviders && window.qwenProviders.getProvider(providerSelect.value)) || {};
-    if (prov.getQuota) {
->>>>>>> 15be1ca5
       prov
         .getQuota({
           endpoint: endpointInput.value.trim(),
@@ -554,15 +456,7 @@
             if (providerError) providerError.textContent = '';
             currentCfg.providerError = '';
           }
-<<<<<<< HEAD
           if (globalThis.qwenSaveConfig) globalThis.qwenSaveConfig(currentCfg);
-=======
-          providerError.textContent = warn;
-          currentCfg.providerError = warn;
-          const snapshot = { time: Date.now(), ...q };
-          currentCfg.quotaHistory = [...(currentCfg.quotaHistory || []), snapshot];
-          if (window.qwenSaveConfig) window.qwenSaveConfig(currentCfg);
->>>>>>> 15be1ca5
         })
         .catch(err => {
           if (providerError) providerError.textContent = err.message;
@@ -595,11 +489,7 @@
 
 if (clearCacheBtn) {
   clearCacheBtn.addEventListener('click', () => {
-<<<<<<< HEAD
     if (globalThis.qwenClearCache) globalThis.qwenClearCache();
-=======
-    if (typeof qwenClearCache === 'function') qwenClearCache();
->>>>>>> 15be1ca5
     chrome.runtime.sendMessage({ action: 'clear-cache' }, () => {});
     chrome.tabs.query({}, tabs => {
       tabs.forEach(t => chrome.tabs.sendMessage(t.id, { action: 'clear-cache' }, () => {}));
@@ -612,7 +502,6 @@
   });
 }
 
-<<<<<<< HEAD
 if (clearPairBtn) {
   clearPairBtn.addEventListener('click', () => {
     const source = sourceSelect.value;
@@ -650,30 +539,6 @@
     });
   });
 }
-=======
-document.addEventListener('click', e => {
-  if (e.target && e.target.id === 'clearPair') {
-    const srcElem = document.getElementById('source');
-    const trgElem = document.getElementById('target');
-    const source = srcElem && (srcElem.value || srcElem.getAttribute('value') || 'en');
-    const target = trgElem && (trgElem.value || trgElem.getAttribute('value') || 'fr');
-    const fn = globalThis.qwenClearCacheLangPair;
-    if (typeof fn === 'function') fn(source, target);
-    chrome.runtime.sendMessage({ action: 'clear-cache-pair', source, target }, () => {});
-  }
-  if (e.target && e.target.id === 'clearDomain') {
-    chrome.tabs.query({ active: true, currentWindow: true }, tabs => {
-      const url = tabs[0] && tabs[0].url;
-      const m = url && url.match(/^https?:\/\/([^/]+)/i);
-      const domain = m && m[1];
-      if (!domain) return;
-      const fn = globalThis.qwenClearCacheDomain;
-      if (typeof fn === 'function') fn(domain);
-      chrome.runtime.sendMessage({ action: 'clear-cache-domain', domain }, () => {});
-    });
-  }
-});
->>>>>>> 15be1ca5
 
 testBtn.addEventListener('click', async () => {
   status.textContent = 'Testing...';
