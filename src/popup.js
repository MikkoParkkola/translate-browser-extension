--- conflicted
+++ resolved
@@ -33,12 +33,9 @@
 const progressBar = document.getElementById('progress');
 const clearCacheBtn = document.getElementById('clearCache');
 const forceCheckbox = document.getElementById('force');
-<<<<<<< HEAD
 const cacheSizeLabel = document.getElementById('cacheSize');
 const cacheLimitInput = document.getElementById('cacheSizeLimit');
 const cacheTTLInput = document.getElementById('cacheTTL');
-=======
->>>>>>> 64c099ce
 
 // Setup view elements
 const setupApiKeyInput = document.getElementById('setup-apiKey');
@@ -77,12 +74,8 @@
       retryDelay: parseInt(retryDelayInput.value, 10) || 0,
       autoTranslate: autoCheckbox.checked,
       debug: debugCheckbox.checked,
-<<<<<<< HEAD
       cacheMaxEntries: parseInt(cacheLimitInput.value, 10) || 1000,
       cacheTTL: (parseInt(cacheTTLInput.value, 10) || 30) * 24 * 60 * 60 * 1000,
-=======
-      dualMode: dualModeInput.checked,
->>>>>>> 64c099ce
     };
     if (window.qwenSetCacheLimit) window.qwenSetCacheLimit(cfg.cacheMaxEntries);
     if (window.qwenSetCacheTTL) window.qwenSetCacheTTL(cfg.cacheTTL);
@@ -281,16 +274,11 @@
   });
 
   updateThrottleInputs();
-<<<<<<< HEAD
   [reqLimitInput, tokenLimitInput, tokenBudgetInput, tokensPerReqInput, retryDelayInput, cacheLimitInput, cacheTTLInput].forEach(el => el.addEventListener('input', saveConfig));
   [sourceSelect, targetSelect, autoCheckbox, debugCheckbox, smartThrottleInput].forEach(el => el.addEventListener('change', () => { updateThrottleInputs(); saveConfig(); }));
   if (window.qwenSetCacheLimit) window.qwenSetCacheLimit(cfg.cacheMaxEntries || 1000);
   if (window.qwenSetCacheTTL) window.qwenSetCacheTTL(cfg.cacheTTL || 30 * 24 * 60 * 60 * 1000);
   updateCacheSize();
-=======
-  [reqLimitInput, tokenLimitInput, tokenBudgetInput, tokensPerReqInput, retryDelayInput].forEach(el => el.addEventListener('input', saveConfig));
-  [sourceSelect, targetSelect, autoCheckbox, debugCheckbox, smartThrottleInput, dualModeInput].forEach(el => el.addEventListener('change', () => { updateThrottleInputs(); saveConfig(); }));
->>>>>>> 64c099ce
 });
 
 versionDiv.textContent = `v${chrome.runtime.getManifest().version}`;
@@ -301,15 +289,10 @@
   el.style.backgroundColor = window.qwenUsageColor ? window.qwenUsageColor(r) : 'var(--green)';
 }
 
-<<<<<<< HEAD
 function updateCacheSize() {
   if (cacheSizeLabel && window.qwenGetCacheSize) {
     cacheSizeLabel.textContent = `Cache: ${window.qwenGetCacheSize()}`;
   }
-=======
-function formatCost(v) {
-  return '$' + v.toFixed(2);
->>>>>>> 64c099ce
 }
 
 function refreshUsage() {
@@ -393,10 +376,7 @@
       tabs.forEach(t => chrome.tabs.sendMessage(t.id, { action: 'clear-cache' }, () => {}));
     });
     status.textContent = 'Cache cleared.';
-<<<<<<< HEAD
     updateCacheSize();
-=======
->>>>>>> 64c099ce
     setTimeout(() => {
       if (status.textContent === 'Cache cleared.') status.textContent = '';
     }, 2000);
