const apiKeyInput = document.getElementById('apiKey');
const endpointInput = document.getElementById('apiEndpoint');
const modelInput = document.getElementById('model');
const sourceSelect = document.getElementById('source');
const targetSelect = document.getElementById('target');
const reqLimitInput = document.getElementById('requestLimit');
const tokenLimitInput = document.getElementById('tokenLimit');
const autoCheckbox = document.getElementById('auto');
const debugCheckbox = document.getElementById('debug');
const status = document.getElementById('status');
const versionDiv = document.getElementById('version');
const reqCount = document.getElementById('reqCount');
const tokenCount = document.getElementById('tokenCount');
const reqBar = document.getElementById('reqBar');
const tokenBar = document.getElementById('tokenBar');
const totalReq = document.getElementById('totalReq');
const totalTok = document.getElementById('totalTok');
const queueLen = document.getElementById('queueLen');
const translateBtn = document.getElementById('translate');
const saveBtn = document.getElementById('save');
const testBtn = document.getElementById('test');

function safeFetch(url, opts) {
  return fetch(url, opts).catch(err => {
    console.warn('Failed to fetch', url, err.message);
    throw err;
  });
}

function safeFetch(url, opts) {
  return fetch(url, opts).catch(err => {
    console.warn('Failed to fetch', url, err.message);
    throw err;
  });
}

function populateLanguages() {
  window.qwenLanguages.forEach(l => {
    const opt = document.createElement('option');
    opt.value = l.code; opt.textContent = l.name;
    sourceSelect.appendChild(opt.cloneNode(true));
    targetSelect.appendChild(opt);
  });
}

populateLanguages();

function setWorking(w) {
  [translateBtn, saveBtn, testBtn].forEach(b => { if (b) b.disabled = w; });
}

chrome.runtime.onMessage.addListener(msg => {
  if (msg.action === 'popup-status') {
    status.textContent = msg.text || '';
    setWorking(true);
  }
  if (msg.action === 'popup-clear-status') {
    status.textContent = '';
    setWorking(false);
  }
});

window.qwenLoadConfig().then(cfg => {
  apiKeyInput.value = cfg.apiKey;
  endpointInput.value = cfg.apiEndpoint;
  modelInput.value = cfg.model;
  sourceSelect.value = cfg.sourceLanguage;
  targetSelect.value = cfg.targetLanguage;
  reqLimitInput.value = cfg.requestLimit;
  tokenLimitInput.value = cfg.tokenLimit;
  autoCheckbox.checked = cfg.autoTranslate;
  debugCheckbox.checked = !!cfg.debug;
  if (!cfg.apiKey) status.textContent = 'Set API key';
});

versionDiv.textContent = `v${chrome.runtime.getManifest().version}`;

function setBar(el, ratio) {
  el.style.width = Math.min(100, ratio * 100) + '%';
  el.style.background = ratio < 0.5 ? 'green' : ratio < 0.8 ? 'gold' : 'red';
}

function refreshUsage() {
  chrome.runtime.sendMessage({ action: 'usage' }, res => {
    if (chrome.runtime.lastError || !res) return;
    reqCount.textContent = `${res.requests}/${res.requestLimit}`;
    tokenCount.textContent = `${res.tokens}/${res.tokenLimit}`;
    setBar(reqBar, res.requests / res.requestLimit);
    setBar(tokenBar, res.tokens / res.tokenLimit);
    totalReq.textContent = res.totalRequests;
    totalTok.textContent = res.totalTokens;
    queueLen.textContent = res.queue;
  });
}

setInterval(refreshUsage, 1000);
refreshUsage();

translateBtn.addEventListener('click', () => {
  const debug = debugCheckbox.checked;
  chrome.tabs.query({active: true, currentWindow: true}, (tabs) => {
    if (!tabs[0]) return;
    if (debug) console.log('QTDEBUG: sending start message to tab', tabs[0].id);
    chrome.tabs.sendMessage(tabs[0].id, {action: 'start'});
  });
});

<<<<<<< HEAD
saveBtn.addEventListener('click', () => {
=======
document.getElementById('save').addEventListener('click', () => {
>>>>>>> 17a9db79
  if (!window.qwenSaveConfig) {
    status.textContent = 'Config library not loaded. This may happen if the script was blocked.';
    return;
  }
  const cfg = {
    apiKey: apiKeyInput.value.trim(),
    apiEndpoint: endpointInput.value.trim(),
    model: modelInput.value.trim(),
    sourceLanguage: sourceSelect.value,
    targetLanguage: targetSelect.value,
    requestLimit: parseInt(reqLimitInput.value, 10) || 60,
    tokenLimit: parseInt(tokenLimitInput.value, 10) || 100000,
    autoTranslate: autoCheckbox.checked,
    debug: debugCheckbox.checked,
  };
  window.qwenSaveConfig(cfg).then(() => {
    status.textContent = 'Saved';
    setTimeout(() => { status.textContent = ''; }, 2000);
  });
});

testBtn.addEventListener('click', async () => {
  status.textContent = 'Testing...';
  if (!window.qwenTranslate || !window.qwenTranslateStream) {
    status.textContent = 'Translation library not loaded. This may happen if the script was blocked.';
    return;
  }
  const list = document.createElement('ul');
  list.style.margin = '0';
  list.style.paddingLeft = '20px';
  status.innerHTML = '';
  status.appendChild(list);

  const cfg = {
    endpoint: endpointInput.value.trim(),
    apiKey: apiKeyInput.value.trim(),
    model: modelInput.value.trim(),
    source: sourceSelect.value,
    target: targetSelect.value,
    debug: debugCheckbox.checked,
  };

  function log(...args) { if (cfg.debug) console.log(...args); }
  log('QTDEBUG: starting configuration test', cfg);

  async function run(name, fn) {
    const item = document.createElement('li');
    item.textContent = `${name}: ...`;
    list.appendChild(item);
    try {
      await fn();
      item.textContent = `${name}: \u2713`;
      return true;
    } catch (e) {
      item.textContent = `${name}: \u2717 ${e.message}`;
      item.title = e.stack || e.message;
      log(`QTERROR: ${name} failed`, e);
      return false;
    }
  }

  let allOk = true;

  allOk = (await run('Connect to API', async () => {
    const controller = new AbortController();
    const t = setTimeout(() => controller.abort(), 5000);
    try {
      await safeFetch(cfg.endpoint, { method: 'GET', signal: controller.signal });
    } finally { clearTimeout(t); }
  })) && allOk;

  const transUrl = cfg.endpoint.replace(/\/?$/, '/') + 'services/aigc/text-generation/generation';

  allOk = (await run('Preflight', async () => {
    const controller = new AbortController();
    const t = setTimeout(() => controller.abort(), 5000);
    try {
      await safeFetch(transUrl, { method: 'OPTIONS', signal: controller.signal });
    } finally { clearTimeout(t); }
  })) && allOk;

  allOk = (await run('Direct translation', async () => {
    const res = await window.qwenTranslate({ ...cfg, text: 'hello', stream: false, noProxy: true });
    if (!res.text) throw new Error('empty response');
  })) && allOk;

  allOk = (await run('Background ping', async () => {
    const resp = await new Promise((resolve, reject) => {
      chrome.runtime.sendMessage({ action: 'ping', debug: cfg.debug }, res => {
        if (chrome.runtime.lastError) {
          reject(new Error(chrome.runtime.lastError.message));
        } else {
          resolve(res);
        }
      });
    });
    if (!resp || !resp.ok) throw new Error('no response');
  })) && allOk;

  allOk = (await run('Background translation', async () => {
    const res = await window.qwenTranslate({ ...cfg, text: 'hello', stream: false });
    if (!res.text) throw new Error('empty response');
  })) && allOk;

  allOk = (await run('Streaming translation', async () => {
    let out = '';
    await window.qwenTranslateStream({ ...cfg, text: 'world', stream: true }, c => { out += c; });
    if (!out) throw new Error('no data');
  })) && allOk;

  allOk = (await run('Read active tab', async () => {
    const tabs = await new Promise(r => chrome.tabs.query({ active: true, currentWindow: true }, r));
    if (!tabs[0]) throw new Error('no tab');
    const tab = tabs[0];
    const url = tab.url || '';
    if (!/^https?:/i.test(url)) {
      throw new Error('active tab not accessible; open a regular web page');
    }
    const resp = await new Promise((resolve, reject) => {
      chrome.tabs.sendMessage(tab.id, { action: 'test-read' }, res => {
        if (chrome.runtime.lastError) {
          reject(new Error(chrome.runtime.lastError.message));
        } else {
          resolve(res);
        }
      });
    });
    if (!resp || typeof resp.title !== 'string') throw new Error('no response');
  })) && allOk;

  allOk = (await run('Tab translation', async () => {
    const tabs = await new Promise(r => chrome.tabs.query({ active: true, currentWindow: true }, r));
    if (!tabs[0]) throw new Error('no tab');
    const tab = tabs[0];
    log('QTDEBUG: active tab for tab translation test', { id: tab.id, url: tab.url });
    const sample = cfg.source && cfg.source.toLowerCase().startsWith('fi')
      ? 'Hei maailma'
      : 'Hello world';
    const resp = await new Promise((resolve, reject) => {
      const timer = setTimeout(() => {
        log('QTERROR: tab translation timed out', { id: tab.id, url: tab.url });
        reject(new Error('timeout waiting for tab response'));
      }, 15000);
      log('QTDEBUG: sending test-e2e request to tab', tab.id);
      chrome.tabs.sendMessage(tab.id, { action: 'test-e2e', cfg, original: sample }, res => {
        clearTimeout(timer);
        if (chrome.runtime.lastError) {
          log('QTERROR: tab message failed', chrome.runtime.lastError.message);
          reject(new Error(chrome.runtime.lastError.message));
        } else {
          log('QTDEBUG: tab responded', res);
          resolve(res);
        }
      });
    });
    if (!resp || resp.error) {
      const err = new Error(resp ? resp.error : 'no response');
      if (resp && resp.stack) err.stack = resp.stack;
      log('QTERROR: tab returned error', err.message);
      throw err;
    }
    if (!resp.text || resp.text.toLowerCase() === sample.toLowerCase()) {
      throw new Error('translation failed');
    }
    log('QTDEBUG: tab translation succeeded', resp.text);
  })) && allOk;

  allOk = (await run('Storage access', async () => {
    const key = 'qwen-test-' + Date.now();
    await chrome.storage.sync.set({ [key]: '1' });
    const result = await new Promise(resolve => chrome.storage.sync.get([key], resolve));
    if (result[key] !== '1') throw new Error('write failed');
    await chrome.storage.sync.remove([key]);
  })) && allOk;

  if (allOk) {
    status.appendChild(document.createTextNode('All tests passed.'));
  } else {
    status.appendChild(document.createTextNode('Some tests failed. See above.'));
  }

  log('QTDEBUG: configuration test finished');
});<|MERGE_RESOLUTION|>--- conflicted
+++ resolved
@@ -105,11 +105,7 @@
   });
 });
 
-<<<<<<< HEAD
 saveBtn.addEventListener('click', () => {
-=======
-document.getElementById('save').addEventListener('click', () => {
->>>>>>> 17a9db79
   if (!window.qwenSaveConfig) {
     status.textContent = 'Config library not loaded. This may happen if the script was blocked.';
     return;
