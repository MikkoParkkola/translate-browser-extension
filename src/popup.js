--- conflicted
+++ resolved
@@ -3,10 +3,6 @@
 const endpointInput = document.getElementById('apiEndpoint');
 const modelInput = document.getElementById('model');
 const providerSelect = document.getElementById('provider');
-<<<<<<< HEAD
-=======
-const providerOrderInput = document.getElementById('providerOrder');
->>>>>>> 8fe0b8a7
 const sourceSelect = document.getElementById('source');
 const targetSelect = document.getElementById('target');
 const reqLimitInput = document.getElementById('requestLimit');
@@ -40,22 +36,11 @@
 const testBtn = document.getElementById('test');
 const progressBar = document.getElementById('progress');
 const clearCacheBtn = document.getElementById('clearCache');
-<<<<<<< HEAD
 const forceCheckbox = document.getElementById('force');
 const cacheSizeLabel = document.getElementById('cacheSize');
 const compressionErrorsLabel = document.getElementById('compressionErrors');
 const cacheLimitInput = document.getElementById('cacheSizeLimit');
 const cacheTTLInput = document.getElementById('cacheTTL');
-=======
-const clearDomainBtn = document.getElementById('clearDomain');
-const clearPairBtn = document.getElementById('clearPair');
-const forceCheckbox = document.getElementById('force');
-const cacheSizeLabel = document.getElementById('cacheSize');
-const hitRateLabel = document.getElementById('hitRate');
-const cacheLimitInput = document.getElementById('cacheSizeLimit');
-const cacheTTLInput = document.getElementById('cacheTTL');
-const domainCountsDiv = document.getElementById('domainCounts');
->>>>>>> 8fe0b8a7
 
 const applyProviderConfig =
   (window.qwenProviderConfig && window.qwenProviderConfig.applyProviderConfig) ||
@@ -90,23 +75,12 @@
     }
     const model = modelInput.value.trim() || 'qwen-mt-turbo';
     const provider = providerSelect.value;
-<<<<<<< HEAD
-=======
-    const providerOrder = providerOrderInput.value
-      .split(',')
-      .map(s => s.trim())
-      .filter(Boolean);
->>>>>>> 8fe0b8a7
     const cfg = {
       ...currentCfg,
       apiKey: apiKeyInput.value.trim(),
       apiEndpoint: endpointInput.value.trim(),
       model,
       provider,
-<<<<<<< HEAD
-=======
-      providerOrder: providerOrder.length ? providerOrder : [provider],
->>>>>>> 8fe0b8a7
       sourceLanguage: sourceSelect.value,
       targetLanguage: targetSelect.value,
       requestLimit: parseInt(reqLimitInput.value, 10) || 60,
@@ -120,17 +94,8 @@
       cacheMaxEntries: parseInt(cacheLimitInput.value, 10) || 1000,
       cacheTTL: (parseInt(cacheTTLInput.value, 10) || 30) * 24 * 60 * 60 * 1000,
     };
-<<<<<<< HEAD
     if (window.qwenSetCacheLimit) window.qwenSetCacheLimit(cfg.cacheMaxEntries);
     if (window.qwenSetCacheTTL) window.qwenSetCacheTTL(cfg.cacheTTL);
-=======
-    currentCfg = cfg;
-    if (window.qwenSetCacheLimit) window.qwenSetCacheLimit(cfg.cacheMaxEntries);
-    if (window.qwenSetCacheTTL) window.qwenSetCacheTTL(cfg.cacheTTL);
-    if (window.qwenProviders && window.qwenProviders.setProviderOrder) {
-      window.qwenProviders.setProviderOrder(cfg.providerOrder);
-    }
->>>>>>> 8fe0b8a7
     window.qwenSaveConfig(cfg).then(() => {
       status.textContent = 'Settings saved.';
       updateView(cfg); // Re-check the view after saving
@@ -305,10 +270,6 @@
   endpointInput.value = cfg.apiEndpoint || '';
   modelInput.value = cfg.model || '';
   providerSelect.value = cfg.provider || 'qwen';
-<<<<<<< HEAD
-=======
-  providerOrderInput.value = (cfg.providerOrder || []).join(', ');
->>>>>>> 8fe0b8a7
   sourceSelect.value = cfg.sourceLanguage;
   targetSelect.value = cfg.targetLanguage;
   reqLimitInput.value = cfg.requestLimit;
@@ -321,13 +282,6 @@
   retryDelayInput.value = cfg.retryDelay || '';
   cacheLimitInput.value = cfg.cacheMaxEntries || '';
   cacheTTLInput.value = Math.floor((cfg.cacheTTL || 30 * 24 * 60 * 60 * 1000) / (24 * 60 * 60 * 1000));
-<<<<<<< HEAD
-=======
-
-  reqRemaining.textContent = cfg.remainingRequests || 0;
-  tokenRemaining.textContent = cfg.remainingTokens || 0;
-  providerError.textContent = cfg.providerError || '';
->>>>>>> 8fe0b8a7
 
   // Populate setup view
   setupApiKeyInput.value = cfg.apiKey || '';
@@ -337,12 +291,6 @@
 
   updateView(cfg);
   updateProviderFields();
-<<<<<<< HEAD
-=======
-  if (window.qwenProviders && window.qwenProviders.setProviderOrder) {
-    window.qwenProviders.setProviderOrder(cfg.providerOrder || [cfg.provider || 'qwen']);
-  }
->>>>>>> 8fe0b8a7
 
   // Add event listeners for auto-saving and syncing
   const allInputs = [
@@ -367,21 +315,13 @@
 
   providerSelect.addEventListener('change', updateProviderFields);
   setupProviderInput.addEventListener('change', updateProviderFields);
-<<<<<<< HEAD
-=======
-  providerOrderInput.addEventListener('input', saveConfig);
->>>>>>> 8fe0b8a7
 
   updateThrottleInputs();
   [reqLimitInput, tokenLimitInput, tokenBudgetInput, tokensPerReqInput, retryDelayInput, cacheLimitInput, cacheTTLInput].forEach(el => el.addEventListener('input', saveConfig));
   [sourceSelect, targetSelect, autoCheckbox, debugCheckbox, smartThrottleInput].forEach(el => el.addEventListener('change', () => { updateThrottleInputs(); saveConfig(); }));
   if (window.qwenSetCacheLimit) window.qwenSetCacheLimit(cfg.cacheMaxEntries || 1000);
   if (window.qwenSetCacheTTL) window.qwenSetCacheTTL(cfg.cacheTTL || 30 * 24 * 60 * 60 * 1000);
-<<<<<<< HEAD
   updateCacheSize();
-=======
-  updateCacheInfo();
->>>>>>> 8fe0b8a7
 });
 
 versionDiv.textContent = `v${chrome.runtime.getManifest().version}`;
@@ -392,7 +332,6 @@
   el.style.backgroundColor = window.qwenUsageColor ? window.qwenUsageColor(r) : 'var(--green)';
 }
 
-<<<<<<< HEAD
 function updateCacheSize() {
   if (cacheSizeLabel && window.qwenGetCacheSize) {
     cacheSizeLabel.textContent = `Cache: ${window.qwenGetCacheSize()}`;
@@ -401,26 +340,6 @@
     const n = window.qwenGetCompressionErrors();
     compressionErrorsLabel.textContent = n ? `Errors: ${n}` : '';
   }
-=======
-function updateCacheInfo() {
-  if (cacheSizeLabel && window.qwenGetCacheSize) {
-    cacheSizeLabel.textContent = `Cache: ${window.qwenGetCacheSize()}`;
-  }
-  if (hitRateLabel && window.qwenGetCacheStats) {
-    const s = window.qwenGetCacheStats();
-    const rate = s.hits + s.misses ? ((s.hits / (s.hits + s.misses)) * 100).toFixed(1) : '0.0';
-    hitRateLabel.textContent = `Hit Rate: ${rate}%`;
-  }
-  if (domainCountsDiv && window.qwenGetDomainCounts) {
-    const counts = window.qwenGetDomainCounts();
-    const parts = Object.entries(counts).map(([d, c]) => `${d}: ${c}`);
-    domainCountsDiv.textContent = parts.length ? parts.join(', ') : '';
-  }
-}
-
-function formatCost(c) {
-  return '$' + c.toFixed(2);
->>>>>>> 8fe0b8a7
 }
 
 function refreshUsage() {
@@ -543,60 +462,13 @@
       tabs.forEach(t => chrome.tabs.sendMessage(t.id, { action: 'clear-cache' }, () => {}));
     });
     status.textContent = 'Cache cleared.';
-<<<<<<< HEAD
     updateCacheSize();
-=======
-    updateCacheInfo();
->>>>>>> 8fe0b8a7
     setTimeout(() => {
       if (status.textContent === 'Cache cleared.') status.textContent = '';
     }, 2000);
   });
 }
 
-<<<<<<< HEAD
-=======
-if (clearDomainBtn) {
-  clearDomainBtn.addEventListener('click', () => {
-    chrome.tabs.query({ active: true, currentWindow: true }, tabs => {
-      if (!tabs[0]) return;
-      let domain = '';
-      try {
-        domain = new URL(tabs[0].url || '').hostname;
-      } catch {}
-      if (!domain) return;
-      if (window.qwenClearCacheDomain) window.qwenClearCacheDomain(domain);
-      chrome.runtime.sendMessage({ action: 'clear-cache-domain', domain }, () => {});
-      chrome.tabs.query({}, ts => {
-        ts.forEach(t => chrome.tabs.sendMessage(t.id, { action: 'clear-cache-domain', domain }, () => {}));
-      });
-      status.textContent = `Cache cleared for ${domain}.`;
-      updateCacheInfo();
-      setTimeout(() => {
-        if (status.textContent === `Cache cleared for ${domain}.`) status.textContent = '';
-      }, 2000);
-    });
-  });
-}
-
-if (clearPairBtn) {
-  clearPairBtn.addEventListener('click', () => {
-    const source = sourceSelect.value;
-    const target = targetSelect.value;
-    if (window.qwenClearCacheLangPair) window.qwenClearCacheLangPair(source, target);
-    chrome.runtime.sendMessage({ action: 'clear-cache-pair', source, target }, () => {});
-    chrome.tabs.query({}, tabs => {
-      tabs.forEach(t => chrome.tabs.sendMessage(t.id, { action: 'clear-cache-pair', source, target }, () => {}));
-    });
-    status.textContent = `Cache cleared for ${source}->${target}.`;
-    updateCacheInfo();
-    setTimeout(() => {
-      if (status.textContent === `Cache cleared for ${source}->${target}.`) status.textContent = '';
-    }, 2000);
-  });
-}
-
->>>>>>> 8fe0b8a7
 testBtn.addEventListener('click', async () => {
   status.textContent = 'Testing...';
   if (!window.qwenTranslate || !window.qwenTranslateStream) {
