// Main view elements
const apiKeyInput = document.getElementById('apiKey');
const endpointInput = document.getElementById('apiEndpoint');
const modelInput = document.getElementById('model');
const providerSelect = document.getElementById('provider');
const sourceSelect = document.getElementById('source');
const targetSelect = document.getElementById('target');
const reqLimitInput = document.getElementById('requestLimit');
const tokenLimitInput = document.getElementById('tokenLimit');
const tokenBudgetInput = document.getElementById('tokenBudget');
const autoCheckbox = document.getElementById('auto');
const debugCheckbox = document.getElementById('debug');
const smartThrottleInput = document.getElementById('smartThrottle');
const tokensPerReqInput = document.getElementById('tokensPerReq');
const retryDelayInput = document.getElementById('retryDelay');
const status = document.getElementById('status');
const versionDiv = document.getElementById('version');
const reqCount = document.getElementById('reqCount');
const tokenCount = document.getElementById('tokenCount');
const reqBar = document.getElementById('reqBar');
const tokenBar = document.getElementById('tokenBar');
const turboReq = document.getElementById('turboReq');
const plusReq = document.getElementById('plusReq');
const turboReqBar = document.getElementById('turboReqBar');
const plusReqBar = document.getElementById('plusReqBar');
const totalReq = document.getElementById('totalReq');
const totalTok = document.getElementById('totalTok');
const queueLen = document.getElementById('queueLen');
const failedReq = document.getElementById('failedReq');
const failedTok = document.getElementById('failedTok');
const translateBtn = document.getElementById('translate');
const testBtn = document.getElementById('test');
const progressBar = document.getElementById('progress');
const clearCacheBtn = document.getElementById('clearCache');
const clearDomainBtn = document.getElementById('clearDomain');
const clearPairBtn = document.getElementById('clearPair');
const forceCheckbox = document.getElementById('force');
const cacheSizeLabel = document.getElementById('cacheSize');
<<<<<<< HEAD
const hitRateLabel = document.getElementById('hitRate');
const cacheLimitInput = document.getElementById('cacheSizeLimit');
const cacheTTLInput = document.getElementById('cacheTTL');
const domainCountsDiv = document.getElementById('domainCounts');
=======
const compressionErrorsLabel = document.getElementById('compressionErrors');
const cacheLimitInput = document.getElementById('cacheSizeLimit');
const cacheTTLInput = document.getElementById('cacheTTL');
const clearDomainBtn = document.getElementById('clearDomain');
const clearPairBtn = document.getElementById('clearPair');

if (sourceSelect && !sourceSelect.options.length) {
  ['en', 'fr'].forEach(v => {
    const opt = document.createElement('option');
    opt.value = v;
    sourceSelect.appendChild(opt.cloneNode(true));
    if (targetSelect) targetSelect.appendChild(opt);
  });
}

function formatCost(n) {
  return '$' + n.toFixed(2);
}
>>>>>>> 7ea24aa9

const applyProviderConfig =
  (window.qwenProviderConfig && window.qwenProviderConfig.applyProviderConfig) ||
  (typeof require !== 'undefined'
    ? require('./providerConfig').applyProviderConfig
    : () => {});

// Setup view elements
const setupApiKeyInput = document.getElementById('setup-apiKey');
const setupApiEndpointInput = document.getElementById('setup-apiEndpoint');
const setupModelInput = document.getElementById('setup-model');
const setupProviderInput = document.getElementById('setup-provider');

const viewContainer = document.getElementById('viewContainer');

const modelTokenLimits = (window.qwenModelTokenLimits) || { 'qwen-mt-turbo': 31980, 'qwen-mt-plus': 23797 };

function getDefaultTokenLimit(model) {
  return modelTokenLimits[model] || modelTokenLimits['qwen-mt-turbo'];
}

let saveTimeout;
let currentCfg = {};
let lastQuotaCheck = 0;

function saveConfig() {
  clearTimeout(saveTimeout);
  saveTimeout = setTimeout(() => {
    if (!window.qwenSaveConfig) {
      status.textContent = 'Config library not loaded.';
      return;
    }
    const model = modelInput.value.trim() || 'qwen-mt-turbo';
    const cfg = {
      ...currentCfg,
      apiKey: apiKeyInput.value.trim(),
      apiEndpoint: endpointInput.value.trim(),
      model,
      sourceLanguage: sourceSelect.value,
      targetLanguage: targetSelect.value,
      requestLimit: parseInt(reqLimitInput.value, 10) || 60,
      tokenLimit: parseInt(tokenLimitInput.value, 10) || getDefaultTokenLimit(model),
      tokenBudget: parseInt(tokenBudgetInput.value, 10) || 0,
      smartThrottle: smartThrottleInput.checked,
      tokensPerReq: parseInt(tokensPerReqInput.value, 10) || 0,
      retryDelay: parseInt(retryDelayInput.value, 10) || 0,
      autoTranslate: autoCheckbox.checked,
      debug: debugCheckbox.checked,
      cacheMaxEntries: parseInt(cacheLimitInput.value, 10) || 1000,
      cacheTTL: (parseInt(cacheTTLInput.value, 10) || 30) * 24 * 60 * 60 * 1000,
    };
    if (window.qwenSetCacheLimit) window.qwenSetCacheLimit(cfg.cacheMaxEntries);
    if (window.qwenSetCacheTTL) window.qwenSetCacheTTL(cfg.cacheTTL);
    window.qwenSaveConfig(cfg).then(() => {
      status.textContent = 'Settings saved.';
      updateView(cfg); // Re-check the view after saving
      if (chrome && chrome.runtime && chrome.runtime.sendMessage) {
        chrome.runtime.sendMessage({ action: 'config-changed' }, () => {});
      }
      refreshUsage();
      setTimeout(() => { if (status.textContent === 'Settings saved.') status.textContent = ''; }, 2000);
    });
  }, 500); // Debounce saves by 500ms
}

function syncInputs(from, to) {
  to.value = from.value;
}

function updateView(cfg) {
  if (!viewContainer) return;
  if (cfg.apiKey && cfg.apiEndpoint && cfg.model) {
    viewContainer.classList.remove('show-setup');
    viewContainer.classList.add('show-main');
  } else {
    viewContainer.classList.remove('show-main');
    viewContainer.classList.add('show-setup');
  }
}

function safeFetch(url, opts) {
  return fetch(url, opts).catch(err => {
    console.warn('Failed to fetch', url, err.message);
    throw err;
  });
}

function populateLanguages() {
  window.qwenLanguages.forEach(l => {
    const opt = document.createElement('option');
    opt.value = l.code; opt.textContent = l.name;
    sourceSelect.appendChild(opt.cloneNode(true));
    targetSelect.appendChild(opt);
  });
}

populateLanguages();
function populateProviders() {
  const list = (window.qwenProviders && window.qwenProviders.listProviders()) || [];
  const opts = list.length ? list : [{ name: 'qwen', label: 'Qwen' }];
  opts.forEach(p => {
    const opt = document.createElement('option');
    opt.value = p.name;
    opt.textContent = p.label || p.name;
    providerSelect.appendChild(opt.cloneNode(true));
    setupProviderInput.appendChild(opt);
  });
}

populateProviders();

function updateProviderFields() {
  const prov =
    (window.qwenProviders && window.qwenProviders.getProvider(providerSelect.value)) || {};
  applyProviderConfig(prov, document);
}

function setWorking(w) {
  [translateBtn, testBtn].forEach(b => { if (b) b.disabled = w; });
}

function updateThrottleInputs() {
  const manual = !smartThrottleInput.checked;
  [reqLimitInput, tokenLimitInput, tokensPerReqInput, retryDelayInput].forEach(el => {
    el.disabled = !manual;
    if (!manual) {
      el.placeholder = el.dataset.auto || '';
      el.value = '';
    } else {
      el.placeholder = '';
    }
  });
}

chrome.runtime.onMessage.addListener(msg => {
  if (msg.action === 'popup-status') {
    status.textContent = msg.text || '';
    setWorking(true);
  }
  if (msg.action === 'translation-status' && msg.status) {
    const s = msg.status;
    if (s.active) {
      if (s.progress && typeof s.progress.total === 'number') {
        progressBar.max = s.progress.total || 1;
        progressBar.value = s.progress.done || 0;
        progressBar.style.display = 'block';
      }
      if (s.phase === 'translate') {
        let txt = `Translating paragraph ${s.progress ? s.progress.done : 0} of ${s.progress ? s.progress.total : 0}`;
        if (s.sample) txt += `: ${s.sample.slice(0, 60)}`;
        if (typeof s.elapsedMs === 'number') txt += ` · ${(s.elapsedMs / 1000).toFixed(1)}s`;
        if (typeof s.etaMs === 'number') txt += ` · ETA ${(s.etaMs / 1000).toFixed(1)}s`;
        status.textContent = txt;
      } else if (s.phase === 'retry') {
        status.textContent = `Rate limit reached. Retrying in ${(s.delayMs / 1000).toFixed(1)}s...`;
      } else if (s.phase === 'finalize') {
        status.textContent = 'Finalizing page...';
      } else {
        const { phase, page, total } = s;
        const parts = [];
        if (phase) parts.push(phase.charAt(0).toUpperCase() + phase.slice(1));
        if (page && total) parts.push(`${page}/${total}`);
        status.textContent = parts.join(' ');
      }
      if (s.usage) {
        reqCount.textContent = `${s.usage.requests}/${s.usage.requestLimit}`;
        tokenCount.textContent = `${s.usage.tokens}/${s.usage.tokenLimit}`;
        setBar(reqBar, s.usage.requests / s.usage.requestLimit);
        setBar(tokenBar, s.usage.tokens / s.usage.tokenLimit);
        totalReq.textContent = s.usage.totalRequests;
        totalTok.textContent = s.usage.totalTokens;
        failedReq.textContent = s.usage.failedTotalRequests;
        failedTok.textContent = s.usage.failedTotalTokens;
        queueLen.textContent = s.usage.queue;
      }
      setWorking(true);
    } else {
      progressBar.style.display = 'none';
      progressBar.value = 0;
      progressBar.max = 1;
      if (s.summary) {
        const t = s.summary;
        const bits = [
          `Done in ${(t.elapsedMs / 1000).toFixed(1)}s`,
          `${t.words} words`,
          `${t.requests} req`,
          `${t.tokens} tokens`,
          `${t.wordsPerSecond.toFixed(1)} w/s`,
          `${t.wordsPerRequest.toFixed(1)} w/req`,
        ];
        status.textContent = bits.join(', ');
      } else {
        status.textContent = '';
      }
      setWorking(false);
    }
  }
});

chrome.runtime.sendMessage({ action: 'get-status' }, s => {
  if (s && s.active) {
    if (s.progress && typeof s.progress.total === 'number') {
      progressBar.max = s.progress.total || 1;
      progressBar.value = s.progress.done || 0;
      progressBar.style.display = 'block';
    }
    if (s.phase === 'translate') {
      let txt = `Translating ${s.request || 0}/${s.requests || 0}`;
      if (s.sample) txt += `: ${s.sample.slice(0, 60)}`;
      status.textContent = txt;
    } else {
      const { phase, page, total } = s;
      const parts = [];
      if (phase) parts.push(phase.charAt(0).toUpperCase() + phase.slice(1));
      if (page && total) parts.push(`${page}/${total}`);
      status.textContent = parts.join(' ');
    }
    setWorking(true);
  }
});

window.qwenLoadConfig().then(cfg => {
  currentCfg = cfg;
  // Populate main view
  apiKeyInput.value = cfg.apiKey || '';
  endpointInput.value = cfg.apiEndpoint || '';
  modelInput.value = cfg.model || '';
  sourceSelect.value = cfg.sourceLanguage;
  targetSelect.value = cfg.targetLanguage;
  reqLimitInput.value = cfg.requestLimit;
  tokenLimitInput.value = cfg.tokenLimit;
  tokenBudgetInput.value = cfg.tokenBudget || '';
  autoCheckbox.checked = cfg.autoTranslate;
  debugCheckbox.checked = !!cfg.debug;
  smartThrottleInput.checked = cfg.smartThrottle !== false;
  tokensPerReqInput.value = cfg.tokensPerReq || '';
  retryDelayInput.value = cfg.retryDelay || '';

  // Populate setup view
  if (setupApiKeyInput) setupApiKeyInput.value = cfg.apiKey || '';
  if (setupApiEndpointInput) setupApiEndpointInput.value = cfg.apiEndpoint || '';
  if (setupModelInput) setupModelInput.value = cfg.model || '';
  if (setupProviderInput) setupProviderInput.value = cfg.provider || 'qwen';

  updateView(cfg);
  updateProviderFields();

  // Add event listeners for auto-saving and syncing
  const allInputs = [
    { main: apiKeyInput, setup: setupApiKeyInput, event: 'input' },
    { main: endpointInput, setup: setupApiEndpointInput, event: 'input' },
    { main: modelInput, setup: setupModelInput, event: 'change' },
  ];

  allInputs.forEach(({ main, setup, event }) => {
    if (!main || !setup) return;
    main.addEventListener(event, () => {
      syncInputs(main, setup);
      saveConfig();
      if (event === 'change') refreshUsage();
    });
    setup.addEventListener(event, () => {
      syncInputs(setup, main);
      saveConfig();
      if (event === 'change') refreshUsage();
    });
  });

  updateThrottleInputs();
  [reqLimitInput, tokenLimitInput, tokenBudgetInput, tokensPerReqInput, retryDelayInput].forEach(el => el.addEventListener('input', saveConfig));
  [sourceSelect, targetSelect, autoCheckbox, debugCheckbox, smartThrottleInput].forEach(el => el.addEventListener('change', () => { updateThrottleInputs(); saveConfig(); }));
<<<<<<< HEAD
  if (window.qwenSetCacheLimit) window.qwenSetCacheLimit(cfg.cacheMaxEntries || 1000);
  if (window.qwenSetCacheTTL) window.qwenSetCacheTTL(cfg.cacheTTL || 30 * 24 * 60 * 60 * 1000);
  updateCacheInfo();
=======
>>>>>>> 7ea24aa9
});

if (versionDiv) versionDiv.textContent = `v${chrome.runtime.getManifest().version}`;

function setBar(el, ratio) {
  const r = Math.max(0, Math.min(1, ratio));
  el.style.width = r * 100 + '%';
  el.style.backgroundColor = window.qwenUsageColor ? window.qwenUsageColor(r) : 'var(--green)';
}

<<<<<<< HEAD
function updateCacheInfo() {
  if (cacheSizeLabel && window.qwenGetCacheSize) {
    cacheSizeLabel.textContent = `Cache: ${window.qwenGetCacheSize()}`;
  }
  if (hitRateLabel && window.qwenGetCacheStats) {
    const s = window.qwenGetCacheStats();
    const rate = s.hits + s.misses ? ((s.hits / (s.hits + s.misses)) * 100).toFixed(1) : '0.0';
    hitRateLabel.textContent = `Hit Rate: ${rate}%`;
  }
  if (domainCountsDiv && window.qwenGetDomainCounts) {
    const counts = window.qwenGetDomainCounts();
    const parts = Object.entries(counts).map(([d, c]) => `${d}: ${c}`);
    domainCountsDiv.textContent = parts.length ? parts.join(', ') : '';
=======
function formatCost(v) {
  return '$' + Number(v || 0).toFixed(2);
}

function updateCacheSize() {
  if (cacheSizeLabel && window.qwenGetCacheSize) {
    cacheSizeLabel.textContent = `Cache: ${window.qwenGetCacheSize()}`;
  }
  if (compressionErrorsLabel && window.qwenGetCompressionErrors) {
    const n = window.qwenGetCompressionErrors();
    compressionErrorsLabel.textContent = n ? `Errors: ${n}` : '';
>>>>>>> 7ea24aa9
  }
}

function refreshUsage() {
  chrome.runtime.sendMessage({ action: 'usage' }, res => {
    if (chrome.runtime.lastError || !res) return;
    reqCount.textContent = `${res.requests}/${res.requestLimit}`;
    tokenCount.textContent = `${res.tokens}/${res.tokenLimit}`;
    setBar(reqBar, res.requests / res.requestLimit);
    setBar(tokenBar, res.tokens / res.tokenLimit);
    totalReq.textContent = res.totalRequests;
    totalTok.textContent = res.totalTokens;
    queueLen.textContent = res.queue;
    failedReq.textContent = res.failedTotalRequests;
    failedTok.textContent = res.failedTotalTokens;
    reqLimitInput.dataset.auto = res.requestLimit;
    tokenLimitInput.dataset.auto = res.tokenLimit;
    tokensPerReqInput.dataset.auto = Math.floor(res.tokenLimit / res.requestLimit || 0);
    if (smartThrottleInput.checked) {
      reqLimitInput.placeholder = reqLimitInput.dataset.auto;
      tokenLimitInput.placeholder = tokenLimitInput.dataset.auto;
      tokensPerReqInput.placeholder = tokensPerReqInput.dataset.auto;
    }
  });

  const now = Date.now();
  if (now - lastQuotaCheck > 60000) {
    lastQuotaCheck = now;
    const prov =
      (window.qwenProviders && window.qwenProviders.getProvider(providerSelect.value)) || {};
    if (prov.getQuota) {
      prov
        .getQuota({
          endpoint: endpointInput.value.trim(),
          apiKey: apiKeyInput.value.trim(),
          model: modelInput.value.trim(),
          debug: debugCheckbox.checked,
        })
        .then(q => {
          if (q.remaining) {
            if (typeof q.remaining.requests === 'number') {
              reqRemaining.textContent = q.remaining.requests;
              currentCfg.remainingRequests = q.remaining.requests;
              const totalR = (q.used?.requests || 0) + q.remaining.requests;
              if (reqRemainingBar) setBar(reqRemainingBar, totalR ? (q.used?.requests || 0) / totalR : 0);
            }
            if (typeof q.remaining.tokens === 'number') {
              tokenRemaining.textContent = q.remaining.tokens;
              currentCfg.remainingTokens = q.remaining.tokens;
              const totalT = (q.used?.tokens || 0) + q.remaining.tokens;
              if (tokenRemainingBar) setBar(tokenRemainingBar, totalT ? (q.used?.tokens || 0) / totalT : 0);
            }
          }
          let warn = '';
          if (q.error) warn = q.error;
          const totalReq = (q.used?.requests || 0) + (q.remaining?.requests || 0);
          const totalTok = (q.used?.tokens || 0) + (q.remaining?.tokens || 0);
          if (!warn) {
            if ((q.remaining?.requests ?? 0) <= 0 || (q.remaining?.tokens ?? 0) <= 0) {
              warn = 'Quota exceeded';
            } else if ((totalReq && q.remaining.requests / totalReq < 0.1) || (totalTok && q.remaining.tokens / totalTok < 0.1)) {
              warn = 'Quota low';
            }
          }
          providerError.textContent = warn;
          currentCfg.providerError = warn;
          const snapshot = { time: Date.now(), ...q };
          currentCfg.quotaHistory = [...(currentCfg.quotaHistory || []), snapshot];
          if (window.qwenSaveConfig) window.qwenSaveConfig(currentCfg);
        })
        .catch(err => {
          providerError.textContent = err.message;
          currentCfg.providerError = err.message;
          if (window.qwenSaveConfig) window.qwenSaveConfig(currentCfg);
        });
    }
  }
}

setInterval(refreshUsage, 1000);
refreshUsage();

if (toggleCalendar) {
  toggleCalendar.addEventListener('click', () => {
    costCalendar.style.display =
      costCalendar.style.display === 'none' ? 'block' : 'none';
  });
}

translateBtn.addEventListener('click', () => {
  const debug = debugCheckbox.checked;
  const force = forceCheckbox && forceCheckbox.checked;
  chrome.tabs.query({ active: true, currentWindow: true }, tabs => {
    if (!tabs[0]) return;
    if (debug) console.log('QTDEBUG: sending start message to tab', tabs[0].id);
    chrome.tabs.sendMessage(tabs[0].id, { action: 'start', force });
  });
});

if (clearCacheBtn) {
  clearCacheBtn.addEventListener('click', () => {
    if (window.qwenClearCache) window.qwenClearCache();
    chrome.runtime.sendMessage({ action: 'clear-cache' }, () => {});
    chrome.tabs.query({}, tabs => {
      tabs.forEach(t => chrome.tabs.sendMessage(t.id, { action: 'clear-cache' }, () => {}));
    });
    status.textContent = 'Cache cleared.';
    updateCacheInfo();
    setTimeout(() => {
      if (status.textContent === 'Cache cleared.') status.textContent = '';
    }, 2000);
  });
}

if (clearDomainBtn) {
  clearDomainBtn.addEventListener('click', () => {
    chrome.tabs.query({ active: true, currentWindow: true }, tabs => {
<<<<<<< HEAD
      if (!tabs[0]) return;
      let domain = '';
      try {
        domain = new URL(tabs[0].url || '').hostname;
      } catch {}
      if (!domain) return;
      if (window.qwenClearCacheDomain) window.qwenClearCacheDomain(domain);
      chrome.runtime.sendMessage({ action: 'clear-cache-domain', domain }, () => {});
      chrome.tabs.query({}, ts => {
        ts.forEach(t => chrome.tabs.sendMessage(t.id, { action: 'clear-cache-domain', domain }, () => {}));
      });
      status.textContent = `Cache cleared for ${domain}.`;
      updateCacheInfo();
      setTimeout(() => {
        if (status.textContent === `Cache cleared for ${domain}.`) status.textContent = '';
      }, 2000);
=======
      const url = tabs[0] && tabs[0].url ? tabs[0].url : '';
      let domain = '';
      try { domain = url ? new URL(url).hostname : ''; } catch {}
      if (typeof globalThis.qwenClearCacheDomain === 'function') globalThis.qwenClearCacheDomain(domain);
      chrome.runtime.sendMessage({ action: 'clear-cache-domain', domain }, () => {});
>>>>>>> 7ea24aa9
    });
  });
}

if (clearPairBtn) {
  clearPairBtn.addEventListener('click', () => {
<<<<<<< HEAD
    const source = sourceSelect.value;
    const target = targetSelect.value;
    if (window.qwenClearCacheLangPair) window.qwenClearCacheLangPair(source, target);
    chrome.runtime.sendMessage({ action: 'clear-cache-pair', source, target }, () => {});
    chrome.tabs.query({}, tabs => {
      tabs.forEach(t => chrome.tabs.sendMessage(t.id, { action: 'clear-cache-pair', source, target }, () => {}));
    });
    status.textContent = `Cache cleared for ${source}->${target}.`;
    updateCacheInfo();
    setTimeout(() => {
      if (status.textContent === `Cache cleared for ${source}->${target}.`) status.textContent = '';
    }, 2000);
  });
}
=======
      const src = document.querySelector('#source')?.value || '';
      const tgt = document.querySelector('#target')?.value || '';
      if (typeof globalThis.qwenClearCacheLangPair === 'function') globalThis.qwenClearCacheLangPair(src, tgt);
      chrome.runtime.sendMessage({ action: 'clear-cache-pair', source: src, target: tgt }, () => {});
    });
  }
>>>>>>> 7ea24aa9

testBtn.addEventListener('click', async () => {
  status.textContent = 'Testing...';
  if (!window.qwenTranslate || !window.qwenTranslateStream) {
    status.textContent = 'Translation library not loaded. This may happen if the script was blocked.';
    return;
  }
  const list = document.createElement('ul');
  list.style.margin = '0';
  list.style.paddingLeft = '20px';
  status.innerHTML = '';
  status.appendChild(list);

  const cfg = {
    endpoint: endpointInput.value.trim(),
    apiKey: apiKeyInput.value.trim(),
    model: modelInput.value.trim(),
    source: sourceSelect.value,
    target: targetSelect.value,
    debug: debugCheckbox.checked,
  };
  if (dualModeInput.checked) {
    cfg.models = [
      cfg.model,
      cfg.model === 'qwen-mt-plus' ? 'qwen-mt-turbo' : 'qwen-mt-plus',
    ];
  }

  function log(...args) { if (cfg.debug) console.log(...args); }
  log('QTDEBUG: starting configuration test', cfg);

  async function run(name, fn) {
    const item = document.createElement('li');
    item.textContent = `${name}: ...`;
    list.appendChild(item);
    try {
      await fn();
      item.textContent = `${name}: ✓`;
      return true;
    } catch (e) {
      item.textContent = `${name}: ✗ ${e.message}`;
      item.title = e.stack || e.message;
      log(`QTERROR: ${name} failed`, e);
      return false;
    }
  }

  let allOk = true;

  allOk = (await run('Connect to API', async () => {
    const controller = new AbortController();
    const t = setTimeout(() => controller.abort(), 5000);
    try {
      await safeFetch(cfg.endpoint, { method: 'GET', signal: controller.signal });
    } finally { clearTimeout(t); }
  })) && allOk;

  const transUrl = cfg.endpoint.replace(/\/?$/, '/') + 'services/aigc/text-generation/generation';

  allOk = (await run('Preflight', async () => {
    const controller = new AbortController();
    const t = setTimeout(() => controller.abort(), 5000);
    try {
      await safeFetch(transUrl, { method: 'OPTIONS', signal: controller.signal });
    } finally { clearTimeout(t); }
  })) && allOk;

  allOk = (await run('Direct translation', async () => {
    const res = await window.qwenTranslate({ ...cfg, text: 'hello', stream: false, noProxy: true });
    if (!res.text) throw new Error('empty response');
  })) && allOk;

  allOk = (await run('Background ping', async () => {
    const resp = await new Promise((resolve, reject) => {
      chrome.runtime.sendMessage({ action: 'ping', debug: cfg.debug }, res => {
        if (chrome.runtime.lastError) {
          reject(new Error(chrome.runtime.lastError.message));
        } else {
          resolve(res);
        }
      });
    });
    if (!resp || !resp.ok) throw new Error('no response');
  })) && allOk;

  allOk = (await run('Background translation', async () => {
    const res = await window.qwenTranslate({ ...cfg, text: 'hello', stream: false });
    if (!res.text) throw new Error('empty response');
  })) && allOk;

  allOk = (await run('Streaming translation', async () => {
    let out = '';
    await window.qwenTranslateStream({ ...cfg, text: 'world', stream: true }, c => { out += c; });
    if (!out) throw new Error('no data');
  })) && allOk;

  allOk = (await run('Read active tab', async () => {
    const tabs = await new Promise(r => chrome.tabs.query({ active: true, currentWindow: true }, r));
    if (!tabs[0]) throw new Error('no tab');
    const tab = tabs[0];
    const url = tab.url || '';
    if (!/^https?:/i.test(url)) {
      throw new Error('active tab not accessible; open a regular web page');
    }
    const resp = await new Promise((resolve, reject) => {
      chrome.tabs.sendMessage(tab.id, { action: 'test-read' }, res => {
        if (chrome.runtime.lastError) {
          reject(new Error(chrome.runtime.lastError.message));
        } else {
          resolve(res);
        }
      });
    });
    if (!resp || typeof resp.title !== 'string') throw new Error('no response');
  })) && allOk;

  allOk = (await run('Tab translation', async () => {
    const tabs = await new Promise(r => chrome.tabs.query({ active: true, currentWindow: true }, r));
    if (!tabs[0]) throw new Error('no tab');
    const tab = tabs[0];
    log('QTDEBUG: active tab for tab translation test', { id: tab.id, url: tab.url });
    const sample = cfg.source && cfg.source.toLowerCase().startsWith('fi')
      ? 'Hei maailma'
      : 'Hello world';
    const resp = await new Promise((resolve, reject) => {
      const timer = setTimeout(() => {
        log('QTERROR: tab translation timed out', { id: tab.id, url: tab.url });
        reject(new Error('timeout waiting for tab response'));
      }, 15000);
      log('QTDEBUG: sending test-e2e request to tab', tab.id);
      chrome.tabs.sendMessage(tab.id, { action: 'test-e2e', cfg, original: sample }, res => {
        clearTimeout(timer);
        if (chrome.runtime.lastError) {
          log('QTERROR: tab message failed', chrome.runtime.lastError.message);
          reject(new Error(chrome.runtime.lastError.message));
        } else {
          log('QTDEBUG: tab responded', res);
          resolve(res);
        }
      });
    });
    if (!resp || resp.error) {
      const err = new Error(resp ? resp.error : 'no response');
      if (resp && resp.stack) err.stack = resp.stack;
      log('QTERROR: tab returned error', err.message);
      throw err;
    }
    if (!resp.text || resp.text.toLowerCase() === sample.toLowerCase()) {
      throw new Error('translation failed');
    }
    log('QTDEBUG: tab translation succeeded', resp.text);
  })) && allOk;

  allOk = (await run('Storage access', async () => {
    const key = 'qwen-test-' + Date.now();
    await chrome.storage.sync.set({ [key]: '1' });
    const result = await new Promise(resolve => chrome.storage.sync.get([key], resolve));
    if (result[key] !== '1') throw new Error('write failed');
    await chrome.storage.sync.remove([key]);
  })) && allOk;

  allOk = (await run('Determine token limit', async () => {
    const limit = await window.qwenLimitDetector.detectTokenLimit(text =>
      window.qwenTranslate({ ...cfg, text, stream: false, noProxy: true })
    );
    await chrome.storage.sync.set({ tokenLimit: limit });
    tokenLimitInput.value = limit;
  })) && allOk;

  allOk = (await run('Determine request limit', async () => {
    const limit = await window.qwenLimitDetector.detectRequestLimit(() =>
      window.qwenTranslate({ ...cfg, text: 'ping', stream: false, noProxy: true })
    );
    await chrome.storage.sync.set({ requestLimit: limit });
    reqLimitInput.value = limit;
  })) && allOk;

  if (allOk) {
    status.appendChild(document.createTextNode('All tests passed.'));
  } else {
    status.appendChild(document.createTextNode('Some tests failed. See above.'));
  }

  log('QTDEBUG: configuration test finished');
});<|MERGE_RESOLUTION|>--- conflicted
+++ resolved
@@ -36,31 +36,10 @@
 const clearPairBtn = document.getElementById('clearPair');
 const forceCheckbox = document.getElementById('force');
 const cacheSizeLabel = document.getElementById('cacheSize');
-<<<<<<< HEAD
 const hitRateLabel = document.getElementById('hitRate');
 const cacheLimitInput = document.getElementById('cacheSizeLimit');
 const cacheTTLInput = document.getElementById('cacheTTL');
 const domainCountsDiv = document.getElementById('domainCounts');
-=======
-const compressionErrorsLabel = document.getElementById('compressionErrors');
-const cacheLimitInput = document.getElementById('cacheSizeLimit');
-const cacheTTLInput = document.getElementById('cacheTTL');
-const clearDomainBtn = document.getElementById('clearDomain');
-const clearPairBtn = document.getElementById('clearPair');
-
-if (sourceSelect && !sourceSelect.options.length) {
-  ['en', 'fr'].forEach(v => {
-    const opt = document.createElement('option');
-    opt.value = v;
-    sourceSelect.appendChild(opt.cloneNode(true));
-    if (targetSelect) targetSelect.appendChild(opt);
-  });
-}
-
-function formatCost(n) {
-  return '$' + n.toFixed(2);
-}
->>>>>>> 7ea24aa9
 
 const applyProviderConfig =
   (window.qwenProviderConfig && window.qwenProviderConfig.applyProviderConfig) ||
@@ -332,12 +311,9 @@
   updateThrottleInputs();
   [reqLimitInput, tokenLimitInput, tokenBudgetInput, tokensPerReqInput, retryDelayInput].forEach(el => el.addEventListener('input', saveConfig));
   [sourceSelect, targetSelect, autoCheckbox, debugCheckbox, smartThrottleInput].forEach(el => el.addEventListener('change', () => { updateThrottleInputs(); saveConfig(); }));
-<<<<<<< HEAD
   if (window.qwenSetCacheLimit) window.qwenSetCacheLimit(cfg.cacheMaxEntries || 1000);
   if (window.qwenSetCacheTTL) window.qwenSetCacheTTL(cfg.cacheTTL || 30 * 24 * 60 * 60 * 1000);
   updateCacheInfo();
-=======
->>>>>>> 7ea24aa9
 });
 
 if (versionDiv) versionDiv.textContent = `v${chrome.runtime.getManifest().version}`;
@@ -348,7 +324,6 @@
   el.style.backgroundColor = window.qwenUsageColor ? window.qwenUsageColor(r) : 'var(--green)';
 }
 
-<<<<<<< HEAD
 function updateCacheInfo() {
   if (cacheSizeLabel && window.qwenGetCacheSize) {
     cacheSizeLabel.textContent = `Cache: ${window.qwenGetCacheSize()}`;
@@ -362,19 +337,6 @@
     const counts = window.qwenGetDomainCounts();
     const parts = Object.entries(counts).map(([d, c]) => `${d}: ${c}`);
     domainCountsDiv.textContent = parts.length ? parts.join(', ') : '';
-=======
-function formatCost(v) {
-  return '$' + Number(v || 0).toFixed(2);
-}
-
-function updateCacheSize() {
-  if (cacheSizeLabel && window.qwenGetCacheSize) {
-    cacheSizeLabel.textContent = `Cache: ${window.qwenGetCacheSize()}`;
-  }
-  if (compressionErrorsLabel && window.qwenGetCompressionErrors) {
-    const n = window.qwenGetCompressionErrors();
-    compressionErrorsLabel.textContent = n ? `Errors: ${n}` : '';
->>>>>>> 7ea24aa9
   }
 }
 
@@ -492,7 +454,6 @@
 if (clearDomainBtn) {
   clearDomainBtn.addEventListener('click', () => {
     chrome.tabs.query({ active: true, currentWindow: true }, tabs => {
-<<<<<<< HEAD
       if (!tabs[0]) return;
       let domain = '';
       try {
@@ -509,20 +470,12 @@
       setTimeout(() => {
         if (status.textContent === `Cache cleared for ${domain}.`) status.textContent = '';
       }, 2000);
-=======
-      const url = tabs[0] && tabs[0].url ? tabs[0].url : '';
-      let domain = '';
-      try { domain = url ? new URL(url).hostname : ''; } catch {}
-      if (typeof globalThis.qwenClearCacheDomain === 'function') globalThis.qwenClearCacheDomain(domain);
-      chrome.runtime.sendMessage({ action: 'clear-cache-domain', domain }, () => {});
->>>>>>> 7ea24aa9
     });
   });
 }
 
 if (clearPairBtn) {
   clearPairBtn.addEventListener('click', () => {
-<<<<<<< HEAD
     const source = sourceSelect.value;
     const target = targetSelect.value;
     if (window.qwenClearCacheLangPair) window.qwenClearCacheLangPair(source, target);
@@ -537,14 +490,6 @@
     }, 2000);
   });
 }
-=======
-      const src = document.querySelector('#source')?.value || '';
-      const tgt = document.querySelector('#target')?.value || '';
-      if (typeof globalThis.qwenClearCacheLangPair === 'function') globalThis.qwenClearCacheLangPair(src, tgt);
-      chrome.runtime.sendMessage({ action: 'clear-cache-pair', source: src, target: tgt }, () => {});
-    });
-  }
->>>>>>> 7ea24aa9
 
 testBtn.addEventListener('click', async () => {
   status.textContent = 'Testing...';
