--- conflicted
+++ resolved
@@ -37,15 +37,12 @@
 const cacheSizeLabel = document.getElementById('cacheSize');
 const cacheLimitInput = document.getElementById('cacheSizeLimit');
 const cacheTTLInput = document.getElementById('cacheTTL');
-<<<<<<< HEAD
 
 const applyProviderConfig =
   (window.qwenProviderConfig && window.qwenProviderConfig.applyProviderConfig) ||
   (typeof require !== 'undefined'
     ? require('./providerConfig').applyProviderConfig
     : () => {});
-=======
->>>>>>> cfc2344d
 
 // Setup view elements
 const setupApiKeyInput = document.getElementById('setup-apiKey');
@@ -148,15 +145,12 @@
 }
 
 populateProviders();
-<<<<<<< HEAD
 
 function updateProviderFields() {
   const prov =
     (window.qwenProviders && window.qwenProviders.getProvider(providerSelect.value)) || {};
   applyProviderConfig(prov, document);
 }
-=======
->>>>>>> cfc2344d
 
 function setWorking(w) {
   [translateBtn, testBtn].forEach(b => { if (b) b.disabled = w; });
