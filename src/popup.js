// Main view elements
const apiKeyInput = document.getElementById('apiKey');
const endpointInput = document.getElementById('apiEndpoint');
const modelInput = document.getElementById('model');
const providerSelect = document.getElementById('provider');
const sourceSelect = document.getElementById('source');
const targetSelect = document.getElementById('target');
const reqLimitInput = document.getElementById('requestLimit');
const tokenLimitInput = document.getElementById('tokenLimit');
const tokenBudgetInput = document.getElementById('tokenBudget');
const reqThresholdInput = document.getElementById('requestThreshold');
const tokenThresholdInput = document.getElementById('tokenThreshold');
const providerOrderInput = document.getElementById('providerOrder');
const autoCheckbox = document.getElementById('auto');
const debugCheckbox = document.getElementById('debug');
const smartThrottleInput = document.getElementById('smartThrottle');
const tokensPerReqInput = document.getElementById('tokensPerReq');
const retryDelayInput = document.getElementById('retryDelay');
const dualModeInput = document.getElementById('dualMode');
const status = document.getElementById('status');
const versionDiv = document.getElementById('version');
const reqCount = document.getElementById('reqCount');
const tokenCount = document.getElementById('tokenCount');
const reqBar = document.getElementById('reqBar');
const tokenBar = document.getElementById('tokenBar');
const turboReq = document.getElementById('turboReq');
const plusReq = document.getElementById('plusReq');
const turboReqBar = document.getElementById('turboReqBar');
const plusReqBar = document.getElementById('plusReqBar');
const totalReq = document.getElementById('totalReq');
const totalTok = document.getElementById('totalTok');
const queueLen = document.getElementById('queueLen');
const failedReq = document.getElementById('failedReq');
const failedTok = document.getElementById('failedTok');
const reqRemaining = document.getElementById('reqRemaining');
const tokenRemaining = document.getElementById('tokenRemaining');
<<<<<<< HEAD
const reqRemainingBar = document.getElementById('reqRemainingBar');
const tokenRemainingBar = document.getElementById('tokenRemainingBar');
const providerError = document.getElementById('providerError');
const costSection = document.getElementById('costSection');
const costCalendar = document.getElementById('costCalendar');
const toggleCalendar = document.getElementById('toggleCalendar');
=======
const providerError = document.getElementById('providerError');
>>>>>>> ece77415
const translateBtn = document.getElementById('translate');
const testBtn = document.getElementById('test');
const progressBar = document.getElementById('progress');
const clearCacheBtn = document.getElementById('clearCache');
const clearDomainBtn = document.getElementById('clearDomain');
const clearPairBtn = document.getElementById('clearPair');
const forceCheckbox = document.getElementById('force');
const cacheSizeLabel = document.getElementById('cacheSize');
const hitRateLabel = document.getElementById('hitRate');
const compressionErrorsLabel = document.getElementById('compressionErrors');
const cacheLimitInput = document.getElementById('cacheSizeLimit');
const cacheTTLInput = document.getElementById('cacheTTL');
const clearDomainBtn = document.getElementById('clearDomain');
const clearPairBtn = document.getElementById('clearPair');
const reqRemaining = document.getElementById('reqRemaining');
const tokenRemaining = document.getElementById('tokenRemaining');
const reqRemainingBar = document.getElementById('reqRemainingBar');
const tokenRemainingBar = document.getElementById('tokenRemainingBar');
const providerError = document.getElementById('providerError');

if (sourceSelect && !sourceSelect.options.length) {
  ['en', 'fr'].forEach(v => {
    const opt = document.createElement('option');
    opt.value = v;
    sourceSelect.appendChild(opt.cloneNode(true));
    if (targetSelect) targetSelect.appendChild(opt);
  });
}

const applyProviderConfig =
  (globalThis.qwenProviderConfig && globalThis.qwenProviderConfig.applyProviderConfig) ||
  (typeof require !== 'undefined'
    ? require('./providerConfig').applyProviderConfig
    : () => {});

// Setup view elements
const setupApiKeyInput = document.getElementById('setup-apiKey');
const setupApiEndpointInput = document.getElementById('setup-apiEndpoint');
const setupModelInput = document.getElementById('setup-model');
const setupProviderInput = document.getElementById('setup-provider');

const viewContainer = document.getElementById('viewContainer');

const modelTokenLimits = globalThis.qwenModelTokenLimits || { 'qwen-mt-turbo': 31980, 'qwen-mt-plus': 23797 };

function getDefaultTokenLimit(model) {
  return modelTokenLimits[model] || modelTokenLimits['qwen-mt-turbo'];
}

let saveTimeout;
let currentCfg = {};
let lastQuotaCheck = 0;

function saveConfig() {
  clearTimeout(saveTimeout);
  saveTimeout = setTimeout(() => {
    if (!globalThis.qwenSaveConfig) {
      status.textContent = 'Config library not loaded.';
      return;
    }
    const model = modelInput.value.trim() || 'qwen-mt-turbo';
    const cfg = {
      ...currentCfg,
      apiKey: apiKeyInput.value.trim(),
      apiEndpoint: endpointInput.value.trim(),
      model,
      sourceLanguage: sourceSelect.value,
      targetLanguage: targetSelect.value,
      requestLimit: parseInt(reqLimitInput.value, 10) || 60,
      tokenLimit: parseInt(tokenLimitInput.value, 10) || getDefaultTokenLimit(model),
      tokenBudget: parseInt(tokenBudgetInput.value, 10) || 0,
      requestThreshold: parseInt(reqThresholdInput.value, 10) || 0,
      tokenThreshold: parseInt(tokenThresholdInput.value, 10) || 0,
      providerOrder: providerOrderInput.value
        .split(',')
        .map(s => s.trim())
        .filter(Boolean),
      smartThrottle: smartThrottleInput.checked,
      tokensPerReq: parseInt(tokensPerReqInput.value, 10) || 0,
      retryDelay: parseInt(retryDelayInput.value, 10) || 0,
      autoTranslate: autoCheckbox.checked,
      debug: debugCheckbox.checked,
      cacheMaxEntries: parseInt(cacheLimitInput.value, 10) || 1000,
      cacheTTL: (parseInt(cacheTTLInput.value, 10) || 30) * 24 * 60 * 60 * 1000,
    };
    if (globalThis.qwenSetCacheLimit) globalThis.qwenSetCacheLimit(cfg.cacheMaxEntries);
    if (globalThis.qwenSetCacheTTL) globalThis.qwenSetCacheTTL(cfg.cacheTTL);
    globalThis.qwenSaveConfig(cfg).then(() => {
      status.textContent = 'Settings saved.';
      updateView(cfg); // Re-check the view after saving
      if (chrome && chrome.runtime && chrome.runtime.sendMessage) {
        chrome.runtime.sendMessage({ action: 'config-changed' }, () => {});
      }
      refreshUsage();
      setTimeout(() => { if (status.textContent === 'Settings saved.') status.textContent = ''; }, 2000);
    });
  }, 500); // Debounce saves by 500ms
}

function syncInputs(from, to) {
  if (from && to) {
    to.value = from.value;
  }
}

function updateView(cfg) {
  if (!viewContainer) return;
  if (cfg.apiKey && cfg.apiEndpoint && cfg.model) {
    viewContainer.classList.remove('show-setup');
    viewContainer.classList.add('show-main');
  } else {
    viewContainer.classList.remove('show-main');
    viewContainer.classList.add('show-setup');
  }
}

function safeFetch(url, opts) {
  return fetch(url, opts).catch(err => {
    console.warn('Failed to fetch', url, err.message);
    throw err;
  });
}

function populateLanguages() {
  (globalThis.qwenLanguages || []).forEach(l => {
    const opt = document.createElement('option');
    opt.value = l.code; opt.textContent = l.name;
    sourceSelect.appendChild(opt.cloneNode(true));
    targetSelect.appendChild(opt);
  });
}

populateLanguages();
function populateProviders() {
  const list = (globalThis.qwenProviders && globalThis.qwenProviders.listProviders()) || [];
  const opts = list.length ? list : [{ name: 'qwen', label: 'Qwen' }];
  opts.forEach(p => {
    const opt = document.createElement('option');
    opt.value = p.name;
    opt.textContent = p.label || p.name;
    providerSelect.appendChild(opt.cloneNode(true));
    setupProviderInput.appendChild(opt);
  });
}

populateProviders();

function updateProviderFields() {
  const prov =
    (globalThis.qwenProviders && globalThis.qwenProviders.getProvider(providerSelect.value)) || {};
  applyProviderConfig(prov, document);
}

function setWorking(w) {
  [translateBtn, testBtn].forEach(b => { if (b) b.disabled = w; });
}

function updateThrottleInputs() {
  const manual = !(smartThrottleInput && smartThrottleInput.checked);
  [reqLimitInput, tokenLimitInput, tokensPerReqInput, retryDelayInput].forEach(el => {
    if (!el) return;
    el.disabled = !manual;
    if (!manual) {
      el.placeholder = el.dataset.auto || '';
      el.value = '';
    } else {
      el.placeholder = '';
    }
  });
}

chrome.runtime.onMessage.addListener(msg => {
  if (msg.action === 'popup-status') {
    status.textContent = msg.text || '';
    setWorking(true);
  }
  if (msg.action === 'translation-status' && msg.status) {
    const s = msg.status;
    if (s.active) {
      if (s.progress && typeof s.progress.total === 'number') {
        progressBar.max = s.progress.total || 1;
        progressBar.value = s.progress.done || 0;
        progressBar.style.display = 'block';
      }
      if (s.phase === 'translate') {
        let txt = `Translating paragraph ${s.progress ? s.progress.done : 0} of ${s.progress ? s.progress.total : 0}`;
        if (s.sample) txt += `: ${s.sample.slice(0, 60)}`;
        if (typeof s.elapsedMs === 'number') txt += ` · ${(s.elapsedMs / 1000).toFixed(1)}s`;
        if (typeof s.etaMs === 'number') txt += ` · ETA ${(s.etaMs / 1000).toFixed(1)}s`;
        status.textContent = txt;
      } else if (s.phase === 'retry') {
        status.textContent = `Rate limit reached. Retrying in ${(s.delayMs / 1000).toFixed(1)}s...`;
      } else if (s.phase === 'finalize') {
        status.textContent = 'Finalizing page...';
      } else {
        const { phase, page, total } = s;
        const parts = [];
        if (phase) parts.push(phase.charAt(0).toUpperCase() + phase.slice(1));
        if (page && total) parts.push(`${page}/${total}`);
        status.textContent = parts.join(' ');
      }
      if (s.usage) {
        reqCount.textContent = `${s.usage.requests}/${s.usage.requestLimit}`;
        tokenCount.textContent = `${s.usage.tokens}/${s.usage.tokenLimit}`;
        setBar(reqBar, s.usage.requests / s.usage.requestLimit);
        setBar(tokenBar, s.usage.tokens / s.usage.tokenLimit);
        totalReq.textContent = s.usage.totalRequests;
        totalTok.textContent = s.usage.totalTokens;
        failedReq.textContent = s.usage.failedTotalRequests;
        failedTok.textContent = s.usage.failedTotalTokens;
        queueLen.textContent = s.usage.queue;
      }
      setWorking(true);
    } else {
      progressBar.style.display = 'none';
      progressBar.value = 0;
      progressBar.max = 1;
      if (s.summary) {
        const t = s.summary;
        const bits = [
          `Done in ${(t.elapsedMs / 1000).toFixed(1)}s`,
          `${t.words} words`,
          `${t.requests} req`,
          `${t.tokens} tokens`,
          `${t.wordsPerSecond.toFixed(1)} w/s`,
          `${t.wordsPerRequest.toFixed(1)} w/req`,
        ];
        status.textContent = bits.join(', ');
      } else {
        status.textContent = '';
      }
      setWorking(false);
    }
  }
});

chrome.runtime.sendMessage({ action: 'get-status' }, s => {
  if (s && s.active) {
    if (s.progress && typeof s.progress.total === 'number') {
      progressBar.max = s.progress.total || 1;
      progressBar.value = s.progress.done || 0;
      progressBar.style.display = 'block';
    }
    if (s.phase === 'translate') {
      let txt = `Translating ${s.request || 0}/${s.requests || 0}`;
      if (s.sample) txt += `: ${s.sample.slice(0, 60)}`;
      status.textContent = txt;
    } else {
      const { phase, page, total } = s;
      const parts = [];
      if (phase) parts.push(phase.charAt(0).toUpperCase() + phase.slice(1));
      if (page && total) parts.push(`${page}/${total}`);
      status.textContent = parts.join(' ');
    }
    setWorking(true);
  }
});

globalThis.qwenLoadConfig().then(cfg => {
  currentCfg = cfg;
  // Populate main view
  if (apiKeyInput) apiKeyInput.value = cfg.apiKey || '';
  if (endpointInput) endpointInput.value = cfg.apiEndpoint || '';
  if (modelInput) modelInput.value = cfg.model || '';
  if (providerSelect) providerSelect.value = cfg.provider || 'qwen';
  if (sourceSelect) sourceSelect.value = cfg.sourceLanguage;
  if (targetSelect) targetSelect.value = cfg.targetLanguage;
  if (reqLimitInput) reqLimitInput.value = cfg.requestLimit;
  if (tokenLimitInput) tokenLimitInput.value = cfg.tokenLimit;
  if (tokenBudgetInput) tokenBudgetInput.value = cfg.tokenBudget || '';
  if (reqThresholdInput) reqThresholdInput.value = cfg.requestThreshold || '';
  if (tokenThresholdInput) tokenThresholdInput.value = cfg.tokenThreshold || '';
  if (providerOrderInput) providerOrderInput.value = (cfg.providerOrder || []).join(', ');
  if (autoCheckbox) autoCheckbox.checked = cfg.autoTranslate;
  if (debugCheckbox) debugCheckbox.checked = !!cfg.debug;
  if (smartThrottleInput) smartThrottleInput.checked = cfg.smartThrottle !== false;
  if (tokensPerReqInput) tokensPerReqInput.value = cfg.tokensPerReq || '';
  if (retryDelayInput) retryDelayInput.value = cfg.retryDelay || '';
  if (cacheLimitInput) cacheLimitInput.value = cfg.cacheMaxEntries || '';
  if (cacheTTLInput)
    cacheTTLInput.value = Math.floor((cfg.cacheTTL || 30 * 24 * 60 * 60 * 1000) / (24 * 60 * 60 * 1000));

  // Populate setup view
  if (setupApiKeyInput) setupApiKeyInput.value = cfg.apiKey || '';
  if (setupApiEndpointInput) setupApiEndpointInput.value = cfg.apiEndpoint || '';
  if (setupModelInput) setupModelInput.value = cfg.model || '';
  if (setupProviderInput) setupProviderInput.value = cfg.provider || 'qwen';

  updateView(cfg);
  updateProviderFields();

  // Add event listeners for auto-saving and syncing
  const allInputs = [
    { main: apiKeyInput, setup: setupApiKeyInput, event: 'input' },
    { main: endpointInput, setup: setupApiEndpointInput, event: 'input' },
    { main: modelInput, setup: setupModelInput, event: 'change' },
  ];

  allInputs.forEach(({ main, setup, event }) => {
    if (main) {
      main.addEventListener(event, () => {
        syncInputs(main, setup);
        saveConfig();
        if (event === 'change') refreshUsage();
      });
    }
    if (setup) {
      setup.addEventListener(event, () => {
        syncInputs(setup, main);
        saveConfig();
        if (event === 'change') refreshUsage();
      });
    }
  });

  if (providerSelect) providerSelect.addEventListener('change', updateProviderFields);
  if (setupProviderInput) setupProviderInput.addEventListener('change', updateProviderFields);

  updateThrottleInputs();
  [
    reqLimitInput,
    tokenLimitInput,
    tokenBudgetInput,
    reqThresholdInput,
    tokenThresholdInput,
    providerOrderInput,
    tokensPerReqInput,
    retryDelayInput,
    cacheLimitInput,
    cacheTTLInput,
  ].forEach(el => { if (el) el.addEventListener('input', saveConfig); });
  [sourceSelect, targetSelect, autoCheckbox, debugCheckbox, smartThrottleInput].forEach(el => { if (el) el.addEventListener('change', () => { updateThrottleInputs(); saveConfig(); }); });
  if (window.qwenSetCacheLimit) window.qwenSetCacheLimit(cfg.cacheMaxEntries || 1000);
  if (window.qwenSetCacheTTL) window.qwenSetCacheTTL(cfg.cacheTTL || 30 * 24 * 60 * 60 * 1000);
  updateCacheSize();
});

if (versionDiv) versionDiv.textContent = `v${chrome.runtime.getManifest().version}`;

function setBar(el, ratio) {
  const r = Math.max(0, Math.min(1, ratio));
  el.style.width = r * 100 + '%';
  el.style.backgroundColor = globalThis.qwenUsageColor ? globalThis.qwenUsageColor(r) : 'var(--green)';
}

function formatCost(cost) {
  return `$${cost.toFixed(2)}`;
}

function formatCost(n) {
  return `$${n.toFixed(2)}`;
}

function updateCacheSize() {
  if (cacheSizeLabel && globalThis.qwenGetCacheSize) {
    cacheSizeLabel.textContent = `Cache: ${globalThis.qwenGetCacheSize()}`;
  }
  if (compressionErrorsLabel && globalThis.qwenGetCompressionErrors) {
    const n = globalThis.qwenGetCompressionErrors();
    compressionErrorsLabel.textContent = n ? `Errors: ${n}` : '';
  }
  if (hitRateLabel && globalThis.qwenGetCacheStats) {
    const { hits, misses, hitRate } = globalThis.qwenGetCacheStats();
    const total = hits + misses;
    const pct = total ? Math.round(hitRate * 100) : 0;
    hitRateLabel.textContent = `Hit Rate: ${pct}% (${hits}/${total})`;
  }
  if (domainCountsDiv && globalThis.qwenGetDomainCounts) {
    const counts = globalThis.qwenGetDomainCounts();
    const parts = Object.entries(counts).map(([d, c]) => `${d}: ${c}`);
    domainCountsDiv.textContent = parts.join(', ');
  }
}

function refreshUsage() {
  chrome.runtime.sendMessage({ action: 'usage' }, res => {
    if (chrome.runtime.lastError || !res) return;
    if (reqCount) reqCount.textContent = `${res.requests}/${res.requestLimit}`;
    if (tokenCount) tokenCount.textContent = `${res.tokens}/${res.tokenLimit}`;
    if (reqBar) setBar(reqBar, res.requests / res.requestLimit);
    if (tokenBar) setBar(tokenBar, res.tokens / res.tokenLimit);
    if (totalReq) totalReq.textContent = res.totalRequests;
    if (totalTok) totalTok.textContent = res.totalTokens;
    if (queueLen) queueLen.textContent = res.queue;
    if (failedReq) failedReq.textContent = res.failedTotalRequests;
    if (failedTok) failedTok.textContent = res.failedTotalTokens;
    if (res.models && turboReq && plusReq) {
      const turbo = res.models['qwen-mt-turbo'] || { requests: 0, requestLimit: 0 };
      const plus = res.models['qwen-mt-plus'] || { requests: 0, requestLimit: 0 };
      turboReq.textContent = `${turbo.requests}/${turbo.requestLimit}`;
      plusReq.textContent = `${plus.requests}/${plus.requestLimit}`;
      if (turboReqBar) setBar(turboReqBar, turbo.requestLimit ? turbo.requests / turbo.requestLimit : 0);
      if (plusReqBar) setBar(plusReqBar, plus.requestLimit ? plus.requests / plus.requestLimit : 0);
    }
<<<<<<< HEAD
    if (res.costs) {
      if (costSection) {
        costSection.innerHTML = '';
        Object.entries(res.costs).forEach(([model, data]) => {
          if (model === 'daily') return;
          const label = model === 'total' ? 'Total' : model;
          ['24h', '7d', '30d'].forEach(period => {
            const div = document.createElement('div');
            div.className = 'usage-item';
            div.textContent = `${label} ${period}: ${formatCost(data[period] || 0)}`;
            costSection.appendChild(div);
          });
        });
      }
=======
    if (res.costs && costTurbo24h) {
      const turbo = res.costs['qwen-mt-turbo'];
      const plus = res.costs['qwen-mt-plus'];
      const total = res.costs.total;
      if (costTurbo24h) costTurbo24h.textContent = formatCost(turbo['24h'] || 0);
      if (costPlus24h) costPlus24h.textContent = formatCost(plus['24h'] || 0);
      if (costTotal24h) costTotal24h.textContent = formatCost(total['24h'] || 0);
      if (costTurbo7d) costTurbo7d.textContent = formatCost(turbo['7d'] || 0);
      if (costPlus7d) costPlus7d.textContent = formatCost(plus['7d'] || 0);
      if (costTotal7d) costTotal7d.textContent = formatCost(total['7d'] || 0);
      if (costTurbo30d) costTurbo30d.textContent = formatCost(turbo['30d'] || 0);
      if (costPlus30d) costPlus30d.textContent = formatCost(plus['30d'] || 0);
      if (costTotal30d) costTotal30d.textContent = formatCost(total['30d'] || 0);
>>>>>>> ece77415
      if (res.costs.daily && costCalendar) {
        costCalendar.innerHTML = '';
        res.costs.daily.forEach(d => {
          const div = document.createElement('div');
          div.textContent = `${d.date}: ${formatCost(d.cost)}`;
          costCalendar.appendChild(div);
        });
      }
    }
    if (reqLimitInput) reqLimitInput.dataset.auto = res.requestLimit;
    if (tokenLimitInput) tokenLimitInput.dataset.auto = res.tokenLimit;
    if (tokensPerReqInput) tokensPerReqInput.dataset.auto = Math.floor(res.tokenLimit / res.requestLimit || 0);
    if (smartThrottleInput && smartThrottleInput.checked) {
      if (reqLimitInput) reqLimitInput.placeholder = reqLimitInput.dataset.auto;
      if (tokenLimitInput) tokenLimitInput.placeholder = tokenLimitInput.dataset.auto;
      if (tokensPerReqInput) tokensPerReqInput.placeholder = tokensPerReqInput.dataset.auto;
    }
  });

  const now = Date.now();
  if (providerSelect && endpointInput && apiKeyInput && modelInput && debugCheckbox && now - lastQuotaCheck > 60000) {
    lastQuotaCheck = now;
    const prov =
      (globalThis.qwenProviders && globalThis.qwenProviders.getProvider(providerSelect.value)) || {};
    if (prov.quota) {
      prov
        .getQuota({
          endpoint: endpointInput.value.trim(),
          apiKey: apiKeyInput.value.trim(),
          model: modelInput.value.trim(),
          debug: debugCheckbox.checked,
        })
        .then(q => {
          if (typeof q.requests === 'number' && reqRemaining) {
            reqRemaining.textContent = q.requests;
            currentCfg.remainingRequests = q.requests;
          }
          if (typeof q.tokens === 'number' && tokenRemaining) {
            tokenRemaining.textContent = q.tokens;
            currentCfg.remainingTokens = q.tokens;
          }
          if (q.error) {
            if (providerError) providerError.textContent = q.error;
            currentCfg.providerError = q.error;
          } else {
            if (providerError) providerError.textContent = '';
            currentCfg.providerError = '';
          }
          if (globalThis.qwenSaveConfig) globalThis.qwenSaveConfig(currentCfg);
        })
        .catch(err => {
          if (providerError) providerError.textContent = err.message;
          currentCfg.providerError = err.message;
          if (globalThis.qwenSaveConfig) globalThis.qwenSaveConfig(currentCfg);
        });
    }
  }
}

setInterval(refreshUsage, 1000);
refreshUsage();

if (toggleCalendar) {
  toggleCalendar.addEventListener('click', () => {
    costCalendar.style.display =
      costCalendar.style.display === 'none' ? 'block' : 'none';
  });
}

translateBtn.addEventListener('click', () => {
  const debug = debugCheckbox.checked;
  const force = forceCheckbox && forceCheckbox.checked;
  chrome.tabs.query({ active: true, currentWindow: true }, tabs => {
    if (!tabs[0]) return;
    if (debug) console.log('QTDEBUG: sending start message to tab', tabs[0].id);
    chrome.tabs.sendMessage(tabs[0].id, { action: 'start', force });
  });
});

if (clearCacheBtn) {
  clearCacheBtn.addEventListener('click', () => {
    if (globalThis.qwenClearCache) globalThis.qwenClearCache();
    chrome.runtime.sendMessage({ action: 'clear-cache' }, () => {});
    chrome.tabs.query({}, tabs => {
      tabs.forEach(t => chrome.tabs.sendMessage(t.id, { action: 'clear-cache' }, () => {}));
    });
    status.textContent = 'Cache cleared.';
    updateCacheSize();
    setTimeout(() => {
      if (status.textContent === 'Cache cleared.') status.textContent = '';
    }, 2000);
  });
}

if (clearPairBtn) {
  clearPairBtn.addEventListener('click', () => {
    const source = sourceSelect.value;
    const target = targetSelect.value;
    if (globalThis.qwenClearCacheLangPair) globalThis.qwenClearCacheLangPair(source, target);
    chrome.runtime.sendMessage({ action: 'clear-cache-pair', source, target }, () => {});
    chrome.tabs.query({}, tabs => {
      tabs.forEach(t => chrome.tabs.sendMessage(t.id, { action: 'clear-cache-pair', source, target }, () => {}));
    });
    status.textContent = `Cleared ${source}->${target} cache.`;
    updateCacheSize();
    setTimeout(() => {
      if (status.textContent.startsWith('Cleared')) status.textContent = '';
    }, 2000);
  });
}

if (clearDomainBtn) {
  clearDomainBtn.addEventListener('click', () => {
    chrome.tabs.query({ active: true, currentWindow: true }, tabs => {
      const url = tabs[0] && tabs[0].url;
      if (!url) return;
      let domain;
      try { domain = new URL(url).hostname; } catch { return; }
      if (globalThis.qwenClearCacheDomain) globalThis.qwenClearCacheDomain(domain);
      chrome.runtime.sendMessage({ action: 'clear-cache-domain', domain }, () => {});
      chrome.tabs.query({}, allTabs => {
        allTabs.forEach(t => chrome.tabs.sendMessage(t.id, { action: 'clear-cache-domain', domain }, () => {}));
      });
      status.textContent = `Cleared cache for ${domain}.`;
      updateCacheSize();
      setTimeout(() => {
        if (status.textContent.startsWith('Cleared cache for')) status.textContent = '';
      }, 2000);
    });
  });
}

testBtn.addEventListener('click', async () => {
  status.textContent = 'Testing...';
  if (!globalThis.qwenTranslate || !globalThis.qwenTranslateStream) {
    status.textContent = 'Translation library not loaded. This may happen if the script was blocked.';
    return;
  }
  const list = document.createElement('ul');
  list.style.margin = '0';
  list.style.paddingLeft = '20px';
  status.innerHTML = '';
  status.appendChild(list);

  const cfg = {
    endpoint: endpointInput.value.trim(),
    apiKey: apiKeyInput.value.trim(),
    model: modelInput.value.trim(),
    source: sourceSelect.value,
    target: targetSelect.value,
    debug: debugCheckbox.checked,
  };
  if (dualModeInput.checked) {
    cfg.models = [
      cfg.model,
      cfg.model === 'qwen-mt-plus' ? 'qwen-mt-turbo' : 'qwen-mt-plus',
    ];
  }

  function log(...args) { if (cfg.debug) console.log(...args); }
  log('QTDEBUG: starting configuration test', cfg);

  async function run(name, fn) {
    const item = document.createElement('li');
    item.textContent = `${name}: ...`;
    list.appendChild(item);
    try {
      await fn();
      item.textContent = `${name}: ✓`;
      return true;
    } catch (e) {
      item.textContent = `${name}: ✗ ${e.message}`;
      item.title = e.stack || e.message;
      log(`QTERROR: ${name} failed`, e);
      return false;
    }
  }

  let allOk = true;

  allOk = (await run('Connect to API', async () => {
    const controller = new AbortController();
    const t = setTimeout(() => controller.abort(), 5000);
    try {
      await safeFetch(cfg.endpoint, { method: 'GET', signal: controller.signal });
    } finally { clearTimeout(t); }
  })) && allOk;

  const transUrl = cfg.endpoint.replace(/\/?$/, '/') + 'services/aigc/text-generation/generation';

  allOk = (await run('Preflight', async () => {
    const controller = new AbortController();
    const t = setTimeout(() => controller.abort(), 5000);
    try {
      await safeFetch(transUrl, { method: 'OPTIONS', signal: controller.signal });
    } finally { clearTimeout(t); }
  })) && allOk;

  allOk = (await run('Direct translation', async () => {
    const res = await globalThis.qwenTranslate({ ...cfg, text: 'hello', stream: false, noProxy: true });
    if (!res.text) throw new Error('empty response');
  })) && allOk;

  allOk = (await run('Background ping', async () => {
    const resp = await new Promise((resolve, reject) => {
      chrome.runtime.sendMessage({ action: 'ping', debug: cfg.debug }, res => {
        if (chrome.runtime.lastError) {
          reject(new Error(chrome.runtime.lastError.message));
        } else {
          resolve(res);
        }
      });
    });
    if (!resp || !resp.ok) throw new Error('no response');
  })) && allOk;

  allOk = (await run('Background translation', async () => {
    const res = await globalThis.qwenTranslate({ ...cfg, text: 'hello', stream: false });
    if (!res.text) throw new Error('empty response');
  })) && allOk;

  allOk = (await run('Streaming translation', async () => {
    let out = '';
    await globalThis.qwenTranslateStream({ ...cfg, text: 'world', stream: true }, c => { out += c; });
    if (!out) throw new Error('no data');
  })) && allOk;

  allOk = (await run('Read active tab', async () => {
    const tabs = await new Promise(r => chrome.tabs.query({ active: true, currentWindow: true }, r));
    if (!tabs[0]) throw new Error('no tab');
    const tab = tabs[0];
    const url = tab.url || '';
    if (!/^https?:/i.test(url)) {
      throw new Error('active tab not accessible; open a regular web page');
    }
    const resp = await new Promise((resolve, reject) => {
      chrome.tabs.sendMessage(tab.id, { action: 'test-read' }, res => {
        if (chrome.runtime.lastError) {
          reject(new Error(chrome.runtime.lastError.message));
        } else {
          resolve(res);
        }
      });
    });
    if (!resp || typeof resp.title !== 'string') throw new Error('no response');
  })) && allOk;

  allOk = (await run('Tab translation', async () => {
    const tabs = await new Promise(r => chrome.tabs.query({ active: true, currentWindow: true }, r));
    if (!tabs[0]) throw new Error('no tab');
    const tab = tabs[0];
    log('QTDEBUG: active tab for tab translation test', { id: tab.id, url: tab.url });
    const sample = cfg.source && cfg.source.toLowerCase().startsWith('fi')
      ? 'Hei maailma'
      : 'Hello world';
    const resp = await new Promise((resolve, reject) => {
      const timer = setTimeout(() => {
        log('QTERROR: tab translation timed out', { id: tab.id, url: tab.url });
        reject(new Error('timeout waiting for tab response'));
      }, 15000);
      log('QTDEBUG: sending test-e2e request to tab', tab.id);
      chrome.tabs.sendMessage(tab.id, { action: 'test-e2e', cfg, original: sample }, res => {
        clearTimeout(timer);
        if (chrome.runtime.lastError) {
          log('QTERROR: tab message failed', chrome.runtime.lastError.message);
          reject(new Error(chrome.runtime.lastError.message));
        } else {
          log('QTDEBUG: tab responded', res);
          resolve(res);
        }
      });
    });
    if (!resp || resp.error) {
      const err = new Error(resp ? resp.error : 'no response');
      if (resp && resp.stack) err.stack = resp.stack;
      log('QTERROR: tab returned error', err.message);
      throw err;
    }
    if (!resp.text || resp.text.toLowerCase() === sample.toLowerCase()) {
      throw new Error('translation failed');
    }
    log('QTDEBUG: tab translation succeeded', resp.text);
  })) && allOk;

  allOk = (await run('Storage access', async () => {
    const key = 'qwen-test-' + Date.now();
    await chrome.storage.sync.set({ [key]: '1' });
    const result = await new Promise(resolve => chrome.storage.sync.get([key], resolve));
    if (result[key] !== '1') throw new Error('write failed');
    await chrome.storage.sync.remove([key]);
  })) && allOk;

  allOk = (await run('Determine token limit', async () => {
    const limit = await globalThis.qwenLimitDetector.detectTokenLimit(text =>
      globalThis.qwenTranslate({ ...cfg, text, stream: false, noProxy: true })
    );
    await chrome.storage.sync.set({ tokenLimit: limit });
    tokenLimitInput.value = limit;
  })) && allOk;

  allOk = (await run('Determine request limit', async () => {
    const limit = await globalThis.qwenLimitDetector.detectRequestLimit(() =>
      globalThis.qwenTranslate({ ...cfg, text: 'ping', stream: false, noProxy: true })
    );
    await chrome.storage.sync.set({ requestLimit: limit });
    reqLimitInput.value = limit;
  })) && allOk;

  if (allOk) {
    status.appendChild(document.createTextNode('All tests passed.'));
  } else {
    status.appendChild(document.createTextNode('Some tests failed. See above.'));
  }

  log('QTDEBUG: configuration test finished');
});<|MERGE_RESOLUTION|>--- conflicted
+++ resolved
@@ -34,16 +34,12 @@
 const failedTok = document.getElementById('failedTok');
 const reqRemaining = document.getElementById('reqRemaining');
 const tokenRemaining = document.getElementById('tokenRemaining');
-<<<<<<< HEAD
 const reqRemainingBar = document.getElementById('reqRemainingBar');
 const tokenRemainingBar = document.getElementById('tokenRemainingBar');
 const providerError = document.getElementById('providerError');
 const costSection = document.getElementById('costSection');
 const costCalendar = document.getElementById('costCalendar');
 const toggleCalendar = document.getElementById('toggleCalendar');
-=======
-const providerError = document.getElementById('providerError');
->>>>>>> ece77415
 const translateBtn = document.getElementById('translate');
 const testBtn = document.getElementById('test');
 const progressBar = document.getElementById('progress');
@@ -438,7 +434,6 @@
       if (turboReqBar) setBar(turboReqBar, turbo.requestLimit ? turbo.requests / turbo.requestLimit : 0);
       if (plusReqBar) setBar(plusReqBar, plus.requestLimit ? plus.requests / plus.requestLimit : 0);
     }
-<<<<<<< HEAD
     if (res.costs) {
       if (costSection) {
         costSection.innerHTML = '';
@@ -453,21 +448,6 @@
           });
         });
       }
-=======
-    if (res.costs && costTurbo24h) {
-      const turbo = res.costs['qwen-mt-turbo'];
-      const plus = res.costs['qwen-mt-plus'];
-      const total = res.costs.total;
-      if (costTurbo24h) costTurbo24h.textContent = formatCost(turbo['24h'] || 0);
-      if (costPlus24h) costPlus24h.textContent = formatCost(plus['24h'] || 0);
-      if (costTotal24h) costTotal24h.textContent = formatCost(total['24h'] || 0);
-      if (costTurbo7d) costTurbo7d.textContent = formatCost(turbo['7d'] || 0);
-      if (costPlus7d) costPlus7d.textContent = formatCost(plus['7d'] || 0);
-      if (costTotal7d) costTotal7d.textContent = formatCost(total['7d'] || 0);
-      if (costTurbo30d) costTurbo30d.textContent = formatCost(turbo['30d'] || 0);
-      if (costPlus30d) costPlus30d.textContent = formatCost(plus['30d'] || 0);
-      if (costTotal30d) costTotal30d.textContent = formatCost(total['30d'] || 0);
->>>>>>> ece77415
       if (res.costs.daily && costCalendar) {
         costCalendar.innerHTML = '';
         res.costs.daily.forEach(d => {
