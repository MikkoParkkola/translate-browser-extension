--- conflicted
+++ resolved
@@ -47,7 +47,6 @@
 const compressionErrorsLabel = document.getElementById('compressionErrors');
 const cacheLimitInput = document.getElementById('cacheSizeLimit');
 const cacheTTLInput = document.getElementById('cacheTTL');
-<<<<<<< HEAD
 const clearDomainBtn = document.getElementById('clearDomain');
 const clearPairBtn = document.getElementById('clearPair');
 const reqRemaining = document.getElementById('reqRemaining');
@@ -64,9 +63,6 @@
     if (targetSelect) targetSelect.appendChild(opt);
   });
 }
-=======
-const domainCountsDiv = document.getElementById('domainCounts');
->>>>>>> 395be40d
 
 const applyProviderConfig =
   (globalThis.qwenProviderConfig && globalThis.qwenProviderConfig.applyProviderConfig) ||
@@ -358,7 +354,6 @@
   if (setupProviderInput) setupProviderInput.addEventListener('change', updateProviderFields);
 
   updateThrottleInputs();
-<<<<<<< HEAD
   [
     reqLimitInput,
     tokenLimitInput,
@@ -374,16 +369,6 @@
   [sourceSelect, targetSelect, autoCheckbox, debugCheckbox, smartThrottleInput].forEach(el => { if (el) el.addEventListener('change', () => { updateThrottleInputs(); saveConfig(); }); });
   if (window.qwenSetCacheLimit) window.qwenSetCacheLimit(cfg.cacheMaxEntries || 1000);
   if (window.qwenSetCacheTTL) window.qwenSetCacheTTL(cfg.cacheTTL || 30 * 24 * 60 * 60 * 1000);
-=======
-  [reqLimitInput, tokenLimitInput, tokenBudgetInput, tokensPerReqInput, retryDelayInput, cacheLimitInput, cacheTTLInput].forEach(el => {
-    if (el) el.addEventListener('input', saveConfig);
-  });
-  [sourceSelect, targetSelect, autoCheckbox, debugCheckbox, smartThrottleInput].forEach(el => {
-    if (el) el.addEventListener('change', () => { updateThrottleInputs(); saveConfig(); });
-  });
-  if (globalThis.qwenSetCacheLimit) globalThis.qwenSetCacheLimit(cfg.cacheMaxEntries || 1000);
-  if (globalThis.qwenSetCacheTTL) globalThis.qwenSetCacheTTL(cfg.cacheTTL || 30 * 24 * 60 * 60 * 1000);
->>>>>>> 395be40d
   updateCacheSize();
 });
 
