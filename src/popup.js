// Main view elements
const apiKeyInput = document.getElementById('apiKey') || document.createElement('input');
const endpointInput = document.getElementById('apiEndpoint') || document.createElement('input');
const modelInput = document.getElementById('model') || document.createElement('input');
const plusFallbackCheckbox = document.getElementById('plusFallback') || document.createElement('input');
const sourceSelect = document.getElementById('source') || document.createElement('select');
const targetSelect = document.getElementById('target') || document.createElement('select');
const reqLimitInput = document.getElementById('requestLimit') || document.createElement('input');
const tokenLimitInput = document.getElementById('tokenLimit') || document.createElement('input');
const tokenBudgetInput = document.getElementById('tokenBudget') || document.createElement('input');
const memCacheMaxInput = document.getElementById('memCacheMax') || document.createElement('input');
const strategySelect = document.getElementById('strategy') || document.createElement('select');
const autoCheckbox = document.getElementById('auto') || document.createElement('input');
const debugCheckbox = document.getElementById('debug') || document.createElement('input');
const compactCheckbox = document.getElementById('compactMode') || document.createElement('input');
const lightModeCheckbox = document.getElementById('lightMode') || document.createElement('input');
const qualityCheckbox = document.getElementById('qualityVerify') || document.createElement('input');
const detectorSelect = document.getElementById('detector') || document.createElement('select');
const detectApiKeyInput = document.getElementById('detectApiKey') || document.createElement('input');
const sensitivityInput = document.getElementById('sensitivity') || document.createElement('input');
const sensitivityValueSpan = document.getElementById('sensitivityValue') || document.createElement('span');
const status = document.getElementById('status') || document.createElement('div');
const versionDiv = document.getElementById('version') || document.createElement('div');
const reqCount = document.getElementById('reqCount') || document.createElement('span');
const tokenCount = document.getElementById('tokenCount') || document.createElement('span');
const reqBar = document.getElementById('reqBar') || document.createElement('div');
const tokenBar = document.getElementById('tokenBar') || document.createElement('div');
const providerUsage = document.getElementById('providerUsage') || document.createElement('div');
const totalReq = document.getElementById('totalReq') || document.createElement('span');
const totalTok = document.getElementById('totalTok') || document.createElement('span');
const queueLen = document.getElementById('queueLen') || document.createElement('span');
const costSection = document.getElementById('costSection') || document.createElement('div');
const turboReqBar = document.getElementById('turboReqBar') || document.createElement('div');
const plusReqBar = document.getElementById('plusReqBar') || document.createElement('div');
const cacheStatsDiv = document.getElementById('cacheStats') || document.createElement('div');
const tmStatsDiv = document.getElementById('tmStats') || document.createElement('div');
const translateBtn = document.getElementById('translate') || document.createElement('button');
const testBtn = document.getElementById('test') || document.createElement('button');
const progressBar = document.getElementById('progress') || document.createElement('progress');
const providerCountSpan = document.getElementById('providerCount') || document.createElement('span');
const providerPreset = document.getElementById('providerPreset') || document.createElement('select');
const clearPairBtn = document.getElementById('clearPair') || document.createElement('button');
const statsReq = document.getElementById('statsRequests') || document.createElement('span');
const statsTok = document.getElementById('statsTokens') || document.createElement('span');
const statsLatency = document.getElementById('statsLatency') || document.createElement('span');
const statsEta = document.getElementById('statsEta') || document.createElement('span');
const statsQuality = document.getElementById('statsQuality') || document.createElement('span');
const statsDetails = document.getElementById('statsDetails') || document.createElement('details');
function setStatsSummary(eta) {
  if (!statsDetails) return;
  let summary = statsDetails.querySelector('summary');
  if (!summary) {
    summary = document.createElement('summary');
    statsDetails.prepend(summary);
  }
  summary.textContent = typeof eta === 'number' && !isNaN(eta)
    ? `Stats · ETA: ${eta.toFixed(1)} s`
    : 'Stats';
}
const reqSpark = document.getElementById('reqSpark') || document.createElement('canvas');
const tokSpark = document.getElementById('tokSpark') || document.createElement('canvas');
const calibrationStatus = document.getElementById('calibrationStatus') || document.createElement('div');
const recalibrateBtn = document.getElementById('recalibrate') || document.createElement('button');
const importGlossaryInput = document.getElementById('importGlossary') || document.createElement('input');
const exportGlossaryBtn = document.getElementById('exportGlossary') || document.createElement('button');
const benchmarkRec = document.getElementById('benchmarkRec') || document.createElement('div');

// Collapsible sections
const sectionIds = ['providerSection', 'limitSection', 'detectionSection', 'cacheSection', 'glossarySection'];

  document.body.classList.add('qwen-bg-animated');
  if (translateBtn) translateBtn.classList.add('primary-glow');

let translating = false;
let progressTimeout;
let reqSparkChart;
let tokSparkChart;
const modelQuotas = {};

function refreshBenchmarkRec() {
  if (!chrome.storage || !chrome.storage.sync || !benchmarkRec) return;
  chrome.storage.sync.get({ benchmark: null, providerOrder: [] }, ({ benchmark }) => {
    benchmarkRec.innerHTML = '';
    if (!benchmark || !benchmark.results) return;

    const entries = Object.entries(benchmark.results);
    entries.sort((a, b) => {
      const ar = a[1];
      const br = b[1];
      if (ar.error && !br.error) return 1;
      if (br.error && !ar.error) return -1;
      if (ar.cost !== br.cost) return ar.cost - br.cost;
      return ar.latency - br.latency;
    });

    const table = document.createElement('table');
    table.className = 'benchmark-table';
    const header = document.createElement('tr');
    ['Provider', 'Latency (ms)', 'Cost'].forEach(h => {
      const th = document.createElement('th');
      th.textContent = h;
      header.appendChild(th);
    });
    table.appendChild(header);

    for (const [name, data] of entries) {
      const tr = document.createElement('tr');
      if (benchmark.recommendation === name) tr.classList.add('recommended');
      const tdName = document.createElement('td');
      tdName.textContent = name;
      const tdLatency = document.createElement('td');
      tdLatency.textContent = data.error ? '-' : String(data.latency);
      const tdCost = document.createElement('td');
      tdCost.textContent = data.error ? '-' : data.cost.toFixed(6);
      tr.appendChild(tdName);
      tr.appendChild(tdLatency);
      tr.appendChild(tdCost);
      table.appendChild(tr);
    }

    benchmarkRec.appendChild(table);

    if (benchmark.recommendation) {
      const btn = document.createElement('button');
      btn.textContent = 'Apply Recommendation';
      btn.addEventListener('click', () => {
        const sorted = entries.map(([n]) => n);
        chrome.storage.sync.set({ providerOrder: sorted }, () => {
          btn.disabled = true;
        });
      });
      benchmarkRec.appendChild(btn);
    }
  });
}

function initSectionToggles() {
  if (typeof chrome === 'undefined' || !chrome.storage || !chrome.storage.sync) return;
  chrome.storage.sync.get({ openSections: {} }, ({ openSections }) => {
    sectionIds.forEach(id => {
      const el = document.getElementById(id);
      if (!el) return;
      if (openSections[id]) el.open = true;
      el.addEventListener('toggle', () => {
        chrome.storage.sync.get({ openSections: {} }, data => {
          const store = data.openSections || {};
          if (el.open) store[id] = true; else delete store[id];
          chrome.storage.sync.set({ openSections: store });
        });
      });
    });
  });
}

initSectionToggles();

function renderSparklines() {
  if (typeof Chart === 'undefined' || !chrome.storage || !chrome.storage.local) return;
  const now = Date.now();
  chrome.storage.local.get({ usageHistory: [] }, ({ usageHistory }) => {
    const hist = (usageHistory || []).filter(r => now - (r.ts || 0) <= 86400000);
    hist.sort((a, b) => (a.ts || 0) - (b.ts || 0));
    const labels = hist.map(r => new Date(r.ts).toLocaleTimeString());
    const reqData = hist.map(r => r.requests || r.req || 0);
    const tokData = hist.map(r => r.tokens || r.tok || 0);
    if (reqSpark && reqSpark.getContext) {
      if (!reqSparkChart) {
        reqSparkChart = new Chart(reqSpark.getContext('2d'), {
          type: 'line',
          data: { labels, datasets: [{ data: reqData, borderColor: 'var(--green)', borderWidth: 1, pointRadius: 0, tension: 0.3 }] },
          options: { responsive: true, maintainAspectRatio: false, plugins: { legend: { display: false } }, scales: { x: { display: false }, y: { display: false } } }
        });
      } else {
        reqSparkChart.data.labels = labels;
        reqSparkChart.data.datasets[0].data = reqData;
        reqSparkChart.update();
      }
    }
    if (tokSpark && tokSpark.getContext) {
      if (!tokSparkChart) {
        tokSparkChart = new Chart(tokSpark.getContext('2d'), {
          type: 'line',
          data: { labels, datasets: [{ data: tokData, borderColor: 'var(--yellow)', borderWidth: 1, pointRadius: 0, tension: 0.3 }] },
          options: { responsive: true, maintainAspectRatio: false, plugins: { legend: { display: false } }, scales: { x: { display: false }, y: { display: false } } }
        });
      } else {
        tokSparkChart.data.labels = labels;
        tokSparkChart.data.datasets[0].data = tokData;
        tokSparkChart.update();
      }
    }
  });
}

if (importGlossaryInput) {
  importGlossaryInput.addEventListener('change', e => {
    const file = e.target.files && e.target.files[0];
    if (!file) return;
    if (!chrome.storage || !chrome.storage.sync) return;
    const reader = new FileReader();
    reader.onload = () => {
      try {
        const data = JSON.parse(reader.result || '{}');
        chrome.storage.sync.set({ glossary: data }, () => {
          status.textContent = 'Glossary imported.';
          setTimeout(() => { if (status.textContent === 'Glossary imported.') status.textContent = ''; }, 2000);
        });
      } catch {
        status.textContent = 'Invalid glossary file.';
        setTimeout(() => { if (status.textContent === 'Invalid glossary file.') status.textContent = ''; }, 2000);
      }
    };
    reader.readAsText(file);
    importGlossaryInput.value = '';
  });
}
if (exportGlossaryBtn) {
  exportGlossaryBtn.addEventListener('click', () => {
    if (!chrome.storage || !chrome.storage.sync) return;
    chrome.storage.sync.get({ glossary: {} }, data => {
      const blob = new Blob([JSON.stringify(data.glossary || {}, null, 2)], { type: 'application/json' });
      const url = URL.createObjectURL(blob);
      const a = document.createElement('a');
      a.href = url;
      a.download = 'glossary.json';
      a.click();
      URL.revokeObjectURL(url);
    });
  });
}

// Setup view elements
const setupApiKeyInput = document.getElementById('setup-apiKey') || document.createElement('input');
const setupApiEndpointInput = document.getElementById('setup-apiEndpoint') || document.createElement('input');
const setupModelInput = document.getElementById('setup-model') || document.createElement('input');

const viewContainer = document.getElementById('viewContainer') || document.body;

let saveTimeout;

function saveConfig() {
  clearTimeout(saveTimeout);
  saveTimeout = setTimeout(() => {
    if (!window.qwenSaveConfig) {
      status.textContent = 'Config library not loaded.';
      return;
    }
    const cfg = {
      apiKey: apiKeyInput.value.trim(),
      detectApiKey: detectApiKeyInput ? detectApiKeyInput.value.trim() : '',
      apiEndpoint: endpointInput.value.trim(),
      model: modelInput.value.trim(),
      sourceLanguage: sourceSelect.value,
      targetLanguage: targetSelect.value,
      detector: detectorSelect ? detectorSelect.value : 'local',
      sensitivity: sensitivityInput.valueAsNumber || 0,
      requestLimit: parseInt(reqLimitInput.value, 10) || 60,
      tokenLimit: parseInt(tokenLimitInput.value, 10) || (window.qwenDefaultConfig && window.qwenDefaultConfig.tokenLimit) || 0,
      tokenBudget: parseInt(tokenBudgetInput.value, 10) || 0,
      memCacheMax: parseInt(memCacheMaxInput.value, 10) || 0,
      autoTranslate: autoCheckbox.checked,
      debug: debugCheckbox.checked,
      qualityVerify: qualityCheckbox.checked,
      compact: compactCheckbox.checked,
      theme: lightModeCheckbox.checked ? 'light' : 'dark',
      calibratedAt: (window.qwenConfig && window.qwenConfig.calibratedAt) || 0,
      strategy: strategySelect.value || 'balanced',
    };
    if (plusFallbackCheckbox.checked) {
      if (cfg.model === 'qwen-mt-turbo') {
        cfg.secondaryModel = 'qwen-mt-plus';
        cfg.models = ['qwen-mt-turbo', 'qwen-mt-plus'];
      } else if (cfg.model === 'qwen-mt-plus') {
        cfg.secondaryModel = 'qwen-mt-turbo';
        cfg.models = ['qwen-mt-plus', 'qwen-mt-turbo'];
      } else {
        cfg.secondaryModel = '';
        cfg.models = cfg.model ? [cfg.model] : [];
      }
    } else {
      cfg.secondaryModel = '';
      cfg.models = cfg.model ? [cfg.model] : [];
    }
    cfg.charLimit = (window.qwenConfig && window.qwenConfig.charLimit) || 0;
    window.qwenSaveConfig(cfg).then(() => {
      window.qwenConfig = cfg;
      chrome.runtime.sendMessage({ action: 'set-config', config: { memCacheMax: cfg.memCacheMax, requestLimit: cfg.requestLimit, tokenLimit: cfg.tokenLimit, qualityVerify: cfg.qualityVerify } }, () => {});
      status.textContent = 'Settings saved.';
      updateView(cfg); // Re-check the view after saving
      setTimeout(() => { if (status.textContent === 'Settings saved.') status.textContent = ''; }, 2000);
    });
  }, 500); // Debounce saves by 500ms
}

function syncInputs(from, to) {
  to.value = from.value;
}

function updateView(cfg) {
  if (cfg.apiKey && cfg.apiEndpoint && cfg.model) {
    viewContainer.classList.remove('show-setup');
    viewContainer.classList.add('show-main');
  } else {
    viewContainer.classList.remove('show-main');
    viewContainer.classList.add('show-setup');
  }
}

const pLogger = (window.qwenLogger && window.qwenLogger.create) ? window.qwenLogger.create('popup') : console;
function safeFetch(url, opts) {
  return fetch(url, opts).catch(err => {
    pLogger.warn('Failed to fetch', url, err.message);
    throw err;
  });
}

function populateLanguages() {
  // Offer auto-detect for Source (recommended)
  const autoOpt = document.createElement('option');
  autoOpt.value = 'auto';
  autoOpt.textContent = 'Auto-detect (recommended)';
  sourceSelect.appendChild(autoOpt);
  window.qwenLanguages.forEach(l => {
    const opt = document.createElement('option');
    opt.value = l.code; opt.textContent = l.name;
    sourceSelect.appendChild(opt.cloneNode(true));
    targetSelect.appendChild(opt);
  });
}

populateLanguages();

function setWorking(w) {
  if (testBtn) testBtn.disabled = w;
  if (translateBtn) translateBtn.disabled = !translating && w;
}

chrome.runtime.onMessage.addListener(msg => {
  if (msg.action === 'popup-status') {
    status.textContent = msg.text || '';
    setWorking(true);
  }
  if (msg.action === 'translation-status' && msg.status) {
    const s = msg.status;
    if (s.active) {
      translating = true;
      if (translateBtn) translateBtn.textContent = 'Stop Translation';
      if (s.progress && typeof s.progress.total === 'number') {
        progressBar.max = s.progress.total || 1;
        progressBar.value = s.progress.done || 0;
        if (!progressTimeout) {
          progressTimeout = setTimeout(() => {
            progressBar.style.display = 'block';
          }, 1000);
        }
      }
      if (s.phase === 'translate') {
        let txt = `Translating ${s.request || 0}/${s.requests || 0}`;
        if (s.sample) txt += `: ${s.sample.slice(0, 60)}`;
        if (typeof s.elapsedMs === 'number') txt += ` · ${(s.elapsedMs / 1000).toFixed(1)}s`;
        if (typeof s.etaMs === 'number') txt += ` · ETA ${(s.etaMs / 1000).toFixed(1)}s`;
        status.textContent = txt;
      } else {
        const { phase, page, total } = s;
        const parts = [];
        if (phase) parts.push(phase.charAt(0).toUpperCase() + phase.slice(1));
        if (page && total) parts.push(`${page}/${total}`);
        status.textContent = parts.join(' ');
      }
      setWorking(true);
    } else {
      translating = false;
      if (translateBtn) translateBtn.textContent = 'Translate Page';
      if (progressTimeout) { clearTimeout(progressTimeout); progressTimeout = null; }
      progressBar.style.display = 'none';
      progressBar.value = 0;
      progressBar.max = 1;
      if (s.summary) {
        const t = s.summary;
        const bits = [
          `Done in ${(t.elapsedMs / 1000).toFixed(1)}s`,
          `${t.words} words`,
          `${t.requests} req`,
          `${t.tokens} tokens`,
          `${t.wordsPerSecond.toFixed(1)} w/s`,
          `${t.wordsPerRequest.toFixed(1)} w/req`,
        ];
        status.textContent = bits.join(', ');
      } else {
        status.textContent = '';
      }
      setWorking(false);
    }
  }
  if (msg.action === 'stats' && msg.stats) {
    const { requests, tokens, eta, avgLatency, quality } = msg.stats;
    statsReq.textContent = requests;
    statsTok.textContent = tokens;
    statsLatency.textContent = typeof avgLatency === 'number' ? avgLatency.toFixed(0) : '0';
    statsQuality.textContent = typeof quality === 'number' ? quality.toFixed(2) : '0';
    if (statsEta) statsEta.textContent = typeof eta === 'number' ? eta.toFixed(1) : '0';
    setStatsSummary(eta);
    renderSparklines();
  }
  if (msg.action === 'calibration-result' && msg.result) {
    const { requestLimit, tokenLimit, calibratedAt } = msg.result;
    reqLimitInput.value = requestLimit;
    tokenLimitInput.value = tokenLimit;
    calibrationStatus.textContent = calibratedAt
      ? `Calibrated ${new Date(calibratedAt).toLocaleString()}`
      : 'Not calibrated';
    if (window.qwenConfig) {
      window.qwenConfig.requestLimit = requestLimit;
      window.qwenConfig.tokenLimit = tokenLimit;
      window.qwenConfig.calibratedAt = calibratedAt;
    }
    status.textContent = 'Calibration complete.';
    setTimeout(() => { if (status.textContent === 'Calibration complete.') status.textContent = ''; }, 2000);
  }
});

chrome.runtime.sendMessage({ action: 'get-status' }, s => {
  if (s && s.active) {
    translating = true;
    if (translateBtn) translateBtn.textContent = 'Stop Translation';
    if (s.progress && typeof s.progress.total === 'number') {
      progressBar.max = s.progress.total || 1;
      progressBar.value = s.progress.done || 0;
      if (!progressTimeout) {
        progressTimeout = setTimeout(() => {
          progressBar.style.display = 'block';
        }, 1000);
      }
    }
    if (s.phase === 'translate') {
      let txt = `Translating ${s.request || 0}/${s.requests || 0}`;
      if (s.sample) txt += `: ${s.sample.slice(0, 60)}`;
      status.textContent = txt;
    } else {
      const { phase, page, total } = s;
      const parts = [];
      if (phase) parts.push(phase.charAt(0).toUpperCase() + phase.slice(1));
      if (page && total) parts.push(`${page}/${total}`);
      status.textContent = parts.join(' ');
    }
    setWorking(true);
  } else if (translateBtn) translateBtn.textContent = 'Translate Page';
});

chrome.runtime.sendMessage({ action: 'get-stats' }, res => {
  if (res) {
    statsReq.textContent = res.requests || 0;
    statsTok.textContent = res.tokens || 0;
    statsLatency.textContent = typeof res.avgLatency === 'number' ? res.avgLatency.toFixed(0) : '0';
    statsQuality.textContent = typeof res.quality === 'number' ? res.quality.toFixed(2) : '0';
    if (statsEta) statsEta.textContent = typeof res.eta === 'number' ? res.eta.toFixed(1) : '0';
    setStatsSummary(res.eta);
    renderSparklines();
  }
});

clearPairBtn.addEventListener('click', () => {
  const src = sourceSelect.value;
  const tgt = targetSelect.value;
  if (typeof window.qwenClearCacheLangPair === 'function') {
    window.qwenClearCacheLangPair(src, tgt);
  }
  if (chrome && chrome.runtime && chrome.runtime.sendMessage) {
    chrome.runtime.sendMessage({ action: 'clear-cache-pair', source: src, target: tgt }, () => {});
  }
});

recalibrateBtn.addEventListener('click', () => {
  status.textContent = 'Recalibrating...';
  chrome.runtime.sendMessage({ action: 'recalibrate' }, () => {});
});

window.qwenLoadConfig().then(cfg => {
  window.qwenConfig = cfg;
  providerCountSpan.textContent = Object.keys(cfg.providers || {}).length;
  // Populate main view
  apiKeyInput.value = cfg.apiKey || '';
  if (detectApiKeyInput) detectApiKeyInput.value = cfg.detectApiKey || '';
  if (detectorSelect) detectorSelect.value = cfg.detector || 'local';
  if (sensitivityInput) {
    sensitivityInput.value = cfg.sensitivity;
    if (sensitivityValueSpan) sensitivityValueSpan.textContent = sensitivityInput.valueAsNumber.toFixed(1);
  }
  endpointInput.value = cfg.apiEndpoint || '';
  modelInput.value = cfg.model || '';
  plusFallbackCheckbox.checked = Array.isArray(cfg.models) && cfg.models.includes('qwen-mt-plus');
  sourceSelect.value = cfg.sourceLanguage;
  targetSelect.value = cfg.targetLanguage;
  // Sensible defaults if unset: auto source, target from browser UI language
  if (!sourceSelect.value) sourceSelect.value = 'auto';
  if (!targetSelect.value) {
    const nav = (navigator.language || 'en').split('-')[0].toLowerCase();
    const match = Array.from(targetSelect.options).find(o => String(o.value).toLowerCase() === nav);
    if (match) targetSelect.value = match.value;
  }
  strategySelect.value = cfg.strategy || 'balanced';
  reqLimitInput.value = cfg.requestLimit;
  tokenLimitInput.value = cfg.tokenLimit;
  tokenBudgetInput.value = cfg.tokenBudget || '';
  memCacheMaxInput.value = cfg.memCacheMax || '';
  autoCheckbox.checked = cfg.autoTranslate;
  debugCheckbox.checked = !!cfg.debug;
  qualityCheckbox.checked = !!cfg.qualityVerify;
  compactCheckbox.checked = !!cfg.compact;
  document.body.classList.toggle('qwen-compact', compactCheckbox.checked);
  refreshBenchmarkRec();
  lightModeCheckbox.checked = cfg.theme === 'light';
  document.documentElement.setAttribute('data-qwen-color', lightModeCheckbox.checked ? 'light' : 'dark');
  calibrationStatus.textContent = cfg.calibratedAt ? `Calibrated ${new Date(cfg.calibratedAt).toLocaleString()}` : 'Not calibrated';

  // Populate setup view
  setupApiKeyInput.value = cfg.apiKey || '';
  setupApiEndpointInput.value = cfg.apiEndpoint || '';
  setupModelInput.value = cfg.model || '';

  updateView(cfg);

  // Add event listeners for auto-saving and syncing
  const allInputs = [
    { main: apiKeyInput, setup: setupApiKeyInput, event: 'input' },
    { main: endpointInput, setup: setupApiEndpointInput, event: 'input' },
    { main: modelInput, setup: setupModelInput, event: 'input' },
  ];

  allInputs.forEach(({main, setup, event}) => {
    main.addEventListener(event, () => {
      syncInputs(main, setup);
      saveConfig();
    });
    setup.addEventListener(event, () => {
      syncInputs(setup, main);
      saveConfig();
    });
  });

  const tokenLimits = typeof modelTokenLimits === 'object' ? modelTokenLimits : {};
  const fixedModels = new Set(['qwen-mt-turbo', 'qwen-mt-plus']);
  [modelInput, setupModelInput].forEach(input => {
    input.addEventListener('change', () => {
      const model = input.value.trim();
      const limit = tokenLimits[model];
      if (!limit || fixedModels.has(model)) return;
      tokenLimitInput.value = limit;
      saveConfig();
    });
  });

  [reqLimitInput, tokenLimitInput, tokenBudgetInput, memCacheMaxInput, strategySelect].forEach(el => el.addEventListener('input', saveConfig));
  if (sensitivityInput && sensitivityValueSpan) {
    const updateSensitivityValue = () => {
      sensitivityValueSpan.textContent = sensitivityInput.valueAsNumber.toFixed(1);
    };
    sensitivityInput.addEventListener('input', () => {
      updateSensitivityValue();
      saveConfig();
    });
    updateSensitivityValue();
  }
  [sourceSelect, targetSelect, autoCheckbox, debugCheckbox, qualityCheckbox, plusFallbackCheckbox]
    .forEach(el => el.addEventListener('change', saveConfig));
  compactCheckbox.addEventListener('change', () => {
    document.body.classList.toggle('qwen-compact', compactCheckbox.checked);
    saveConfig();
  });
  lightModeCheckbox.addEventListener('change', () => {
    document.documentElement.setAttribute('data-qwen-color', lightModeCheckbox.checked ? 'light' : 'dark');
    saveConfig();
  });
  // If user toggles Auto, request permission/start or stop current tab
  autoCheckbox.addEventListener('change', () => {
    chrome.tabs.query({ active: true, currentWindow: true }, (tabs) => {
      const tab = tabs && tabs[0];
      if (!tab) return;
      if (autoCheckbox.checked) {
        chrome.runtime.sendMessage({ action: 'ensure-start', tabId: tab.id, url: tab.url }, () => {});
      } else {
        chrome.tabs.sendMessage(tab.id, { action: 'stop' }, () => {});
      }
    });
  });
  if (detectApiKeyInput) detectApiKeyInput.addEventListener('input', saveConfig);
  if (detectorSelect) detectorSelect.addEventListener('change', saveConfig);
  if (providerPreset) {
    providerPreset.addEventListener('change', () => {
      const v = providerPreset.value;
      if (!v) return;
      const presets = {
        dashscope: { endpoint: 'https://dashscope-intl.aliyuncs.com/api/v1', model: 'qwen-mt-turbo' },
        openai:    { endpoint: 'https://api.openai.com/v1',                   model: 'gpt-5-mini' },
        openrouter:{ endpoint: 'https://openrouter.ai/api/v1',               model: 'gpt-5-mini' },
<<<<<<< HEAD
        mistral:   { endpoint: 'https://api.mistral.ai/v1',                  model: 'mistral-small' },
=======
>>>>>>> 6c35dbcb
        deepl:     { endpoint: 'https://api.deepl.com/v2',                    model: 'deepl' },
        ollama:    { endpoint: 'http://localhost:11434',                     model: 'qwen2:latest' }
      };
      const p = presets[v];
      if (p) {
        endpointInput.value = p.endpoint;
        modelInput.value = p.model;
        if (apiKeyInput) apiKeyInput.focus();
        status.textContent = 'Preset applied. Paste your API key and continue.';
        saveConfig();
      }
    });
  }
  // Infer preset when user pastes endpoint (helps automation)
  if (endpointInput) {
    endpointInput.addEventListener('blur', () => {
      const v = (endpointInput.value || '').toLowerCase();
      let inferred = '';
      if (v.includes('openai')) inferred = 'openai';
      else if (v.includes('openrouter')) inferred = 'openrouter';
      else if (v.includes('mistral')) inferred = 'mistral';
      else if (v.includes('deepl')) inferred = 'deepl';
      else if (v.includes('dashscope')) inferred = 'dashscope';
      else if (v.includes('11434') || v.includes('ollama')) inferred = 'ollama';
      if (inferred && providerPreset) {
        providerPreset.value = inferred;
        providerPreset.dispatchEvent(new Event('change'));
      }
    });
  }
});

{
  const manifest = chrome.runtime.getManifest();
  const ver = manifest.version || '';
  const vn = manifest.version_name || '';
  let date = '';
  if (vn) {
    const m = String(vn).match(/(\d{4}-\d{2}-\d{2})/);
    if (m) date = m[1];
  }
  versionDiv.textContent = date ? `v${ver} • ${date}` : `v${ver}`;
}

function setBar(el, ratio) {
  const r = Math.max(0, Math.min(1, ratio));
  el.style.width = r * 100 + '%';
  el.style.backgroundColor = window.qwenUsageColor ? window.qwenUsageColor(r) : 'var(--green)';
}

function renderProviderUsage(cfg, stats = {}) {
  if (!providerUsage) return;
  providerUsage.innerHTML = '';
  const provs = cfg.providers || {};
  Object.entries(provs).forEach(([id, p]) => {
    const limit = p.charLimit || cfg.charLimit || 0;
    const used = stats[id] || 0;
    const item = document.createElement('div');
    item.className = 'usage-item';
    const bar = document.createElement('div');
    bar.className = 'bar';
    const fill = document.createElement('div');
    bar.appendChild(fill);
    const ratio = limit ? used / limit : 0;
    setBar(fill, ratio);
    const label = document.createElement('span');
    label.textContent = `${id}: ${used}${limit ? '/' + limit : ''}`;
    if (ratio >= 0.8) label.textContent += ' ⚠️';
    item.appendChild(label);
    item.appendChild(bar);
    providerUsage.appendChild(item);
  });
}

function refreshQuota() {
  ['qwen-mt-turbo', 'qwen-mt-plus'].forEach(model => {
    chrome.runtime.sendMessage({ action: 'quota', model }, res => {
      if (chrome.runtime.lastError || !res) return;
      const rem = res.remaining || {};
      const used = res.used || {};
      modelQuotas[model] = {
        requests: (used.requests || 0) + (rem.requests || 0),
        tokens: (used.tokens || 0) + (rem.tokens || 0),
      };
    });
  });
}

let quotaInterval;
function scheduleQuota() {
  if (quotaInterval) clearInterval(quotaInterval);
  refreshQuota();
  quotaInterval = setInterval(refreshQuota, 30000);
}

document.addEventListener('visibilitychange', () => {
  if (document.visibilityState === 'visible') {
    scheduleQuota();
  } else if (quotaInterval) {
    clearInterval(quotaInterval);
    quotaInterval = null;
  }
});

function refreshUsage() {
  chrome.runtime.sendMessage({ action: 'usage' }, res => {
    if (chrome.runtime.lastError || !res) return;
    totalReq.textContent = res.totalRequests;
    totalTok.textContent = res.totalTokens;
    queueLen.textContent = res.queue;
    if (costSection) {
      const total7d = res.costs && res.costs.total && res.costs.total['7d'];
      costSection.textContent = total7d != null ? `Total 7d: $${total7d.toFixed(2)}` : '';
    }
    const cfg = window.qwenConfig || {};
    const reqTotal = cfg.requestLimit || 0;
    const tokTotal = cfg.tokenLimit || 0;
    const reqUsed = res.requests != null ? res.requests : res.totalRequests;
    const tokUsed = res.tokens != null ? res.tokens : res.totalTokens;
    setBar(reqBar, reqTotal ? reqUsed / reqTotal : 0);
    setBar(tokenBar, tokTotal ? tokUsed / tokTotal : 0);
    reqCount.textContent = reqTotal ? `${reqUsed}/${reqTotal}` : `${reqUsed}`;
    tokenCount.textContent = tokTotal ? `${tokUsed}/${tokTotal}` : `${tokUsed}`;
    reqBar.title = `Requests: ${reqCount.textContent}`;
    tokenBar.title = `Tokens: ${tokenCount.textContent}`;
    ['qwen-mt-turbo', 'qwen-mt-plus'].forEach(model => {
      const bar = model === 'qwen-mt-turbo' ? turboReqBar : plusReqBar;
      const m = res.models && res.models[model] || {};
      const limit = modelQuotas[model] || {};
      const usedReq = m.requests || 0;
      setBar(bar, limit.requests ? usedReq / limit.requests : 0);
      bar.textContent = `${usedReq}r ${m.tokens || 0}t`;
    });
    const models = res.models || {};
    const provChars = {};
    Object.entries(cfg.providers || {}).forEach(([id, p]) => {
      const list = Array.isArray(p.models) && p.models.length ? p.models : (p.model ? [p.model] : []);
      let total = 0;
      list.forEach(m => { const ms = models[m]; if (ms && typeof ms.chars === 'number') total += ms.chars; });
      provChars[id] = total;
    });
    renderProviderUsage(cfg, provChars);
  });
}

scheduleQuota();
setInterval(refreshUsage, 1000);
refreshUsage();

function refreshMetrics() {
  chrome.runtime.sendMessage({ action: 'debug' }, res => {
    if (chrome.runtime.lastError || !res) return;
    if (cacheStatsDiv) {
      const c = res.cache || {};
      cacheStatsDiv.textContent = c.max ? `Mem cache ${c.size}/${c.max}` : `Mem cache ${c.size}`;
    }
    if (tmStatsDiv) {
      const t = res.tm || {};
      tmStatsDiv.textContent = `TM ${t.entries || 0} entries h:${t.hits || 0} m:${t.misses || 0}`;
    }
  });
}

setInterval(refreshMetrics, 3000);
refreshMetrics();

translateBtn.addEventListener('click', () => {
  if (translating) {
    chrome.tabs.query({ active: true, currentWindow: true }, (tabs) => {
      const tab = tabs && tabs[0];
      if (!tab) return;
      chrome.tabs.sendMessage(tab.id, { action: 'stop' }, () => {});
    });
    return;
  }
  const debug = debugCheckbox.checked;
  chrome.tabs.query({ active: true, currentWindow: true }, (tabs) => {
    const tab = tabs && tabs[0];
    if (!tab) return;
    if (debug) pLogger.debug('requesting ensure-start', { id: tab.id, url: tab.url });
    chrome.runtime.sendMessage({ action: 'ensure-start', tabId: tab.id, url: tab.url }, res => {
      if (debug) pLogger.debug('ensure-start result', res);
      if (!res || res.error) {
        status.textContent = `Start failed: ${(res && res.error) || 'unknown error'}`;
      }
    });
  });
});

testBtn.addEventListener('click', async () => {
  status.textContent = 'Testing...';
  chrome.runtime.sendMessage({ action: 'run-benchmark' }, () => refreshBenchmarkRec());
  const tabs = await new Promise(r => chrome.tabs.query({ active: true, currentWindow: true }, r));
  const tab = tabs && tabs[0];
  if (tab) {
    await new Promise(res => chrome.runtime.sendMessage({ action: 'ensure-start', tabId: tab.id, url: tab.url }, () => res()));
  }
  if (!window.qwenTranslate || !window.qwenTranslateStream) {
    status.textContent = 'Translation library not loaded. This may happen if the script was blocked.';
    return;
  }
  const list = document.createElement('ul');
  list.style.margin = '0';
  list.style.paddingLeft = '20px';
  status.innerHTML = '';
  status.appendChild(list);

  const cfg = {
    endpoint: endpointInput.value.trim(),
    model: modelInput.value.trim(),
    source: sourceSelect.value,
    target: targetSelect.value,
    detector: detectorSelect ? detectorSelect.value : 'local',
    debug: debugCheckbox.checked,
  };

  function log(...args) { if (cfg.debug) pLogger.debug(...args); }
  pLogger.info('configuration test started');
  log('starting configuration test', cfg);

  async function run(name, fn) {
    const item = document.createElement('li');
    item.textContent = `${name}: ...`;
    list.appendChild(item);
    pLogger.info('diagnostic step started', name);
    try {
      await fn();
      item.textContent = `${name}: ✓`;
      pLogger.info('diagnostic step succeeded', name);
      return true;
    } catch (e) {
      item.textContent = `${name}: ✗ ${e.message}`;
      item.title = e.stack || e.message;
      pLogger.error(`${name} failed`, e);
      return false;
    }
  }

  let allOk = true;

  allOk = (await run('Connect to API', async () => {
    const controller = new AbortController();
    const t = setTimeout(() => controller.abort(), 5000);
    try {
      await safeFetch(cfg.endpoint, { method: 'GET', signal: controller.signal });
    } finally { clearTimeout(t); }
  })) && allOk;

  const base = cfg.endpoint.replace(/\/?$/, '/');
  const epLower = base.toLowerCase();
  let transPath = 'services/aigc/text-generation/generation';
  if (epLower.includes('openai')) transPath = 'chat/completions';
  else if (epLower.includes('deepl')) transPath = 'translate';
  const transUrl = base + transPath;

  allOk = (await run('Preflight', async () => {
    const controller = new AbortController();
    const t = setTimeout(() => controller.abort(), 5000);
    try {
      await safeFetch(transUrl, { method: 'OPTIONS', signal: controller.signal });
    } finally { clearTimeout(t); }
  })) && allOk;

  allOk = (await run('Direct translation', async () => {
    const res = await window.qwenTranslate({ ...cfg, text: 'hello', stream: false, noProxy: true });
    if (!res.text) throw new Error('empty response');
  })) && allOk;

  allOk = (await run('Background ping', async () => {
    const resp = await new Promise((resolve, reject) => {
      chrome.runtime.sendMessage({ action: 'ping', debug: cfg.debug }, res => {
        if (chrome.runtime.lastError) {
          reject(new Error(chrome.runtime.lastError.message));
        } else {
          resolve(res);
        }
      });
    });
    if (!resp || !resp.ok) throw new Error('no response');
  })) && allOk;

  allOk = (await run('Background translation', async () => {
    const res = await window.qwenTranslate({ ...cfg, text: 'hello', stream: false });
    if (!res.text) throw new Error('empty response');
  })) && allOk;

  allOk = (await run('Streaming translation', async () => {
    let out = '';
    await window.qwenTranslateStream({ ...cfg, text: 'world', stream: true }, c => { out += c; });
    if (!out) throw new Error('no data');
  })) && allOk;

  allOk = (await run('Read active tab', async () => {
    const tabs = await new Promise(r => chrome.tabs.query({ active: true, currentWindow: true }, r));
    if (!tabs[0]) throw new Error('no tab');
    const tab = tabs[0];
    const url = tab.url || '';
    if (!/^https?:/i.test(url)) {
      throw new Error('active tab not accessible; open a regular web page');
    }
    const resp = await new Promise((resolve, reject) => {
      chrome.tabs.sendMessage(tab.id, { action: 'test-read' }, res => {
        if (chrome.runtime.lastError) {
          reject(new Error(chrome.runtime.lastError.message));
        } else {
          resolve(res);
        }
      });
    });
    if (!resp || typeof resp.title !== 'string') throw new Error('no response');
  })) && allOk;

  allOk = (await run('Tab translation', async () => {
    const tabs = await new Promise(r => chrome.tabs.query({ active: true, currentWindow: true }, r));
    if (!tabs[0]) throw new Error('no tab');
    const tab = tabs[0];
    log('active tab for tab translation test', { id: tab.id, url: tab.url });
    const sample = cfg.source && cfg.source.toLowerCase().startsWith('fi')
      ? 'Hei maailma'
      : 'Hello world';
    const resp = await new Promise((resolve, reject) => {
      const timer = setTimeout(() => {
        pLogger.error('tab translation timed out', { id: tab.id, url: tab.url });
        reject(new Error('timeout waiting for tab response'));
      }, 15000);
      log('sending test-e2e request to tab', tab.id);
      const cfgSend = { ...cfg };
      chrome.tabs.sendMessage(tab.id, { action: 'test-e2e', cfg: cfgSend, original: sample }, res => {
        clearTimeout(timer);
        if (chrome.runtime.lastError) {
          pLogger.error('tab message failed', chrome.runtime.lastError.message);
          reject(new Error(chrome.runtime.lastError.message));
        } else {
          log('tab responded', res);
          resolve(res);
        }
      });
    });
    if (!resp || resp.error) {
      const err = new Error(resp ? resp.error : 'no response');
      if (resp && resp.stack) err.stack = resp.stack;
      pLogger.error('tab returned error', err.message);
      throw err;
    }
    if (!resp.text || resp.text.toLowerCase() === sample.toLowerCase()) {
      throw new Error('translation failed');
    }
    log('tab translation succeeded', resp.text);
  })) && allOk;

  allOk = (await run('Storage access', async () => {
    const key = 'qwen-test-' + Date.now();
    await chrome.storage.sync.set({ [key]: '1' });
    const result = await new Promise(resolve => chrome.storage.sync.get([key], resolve));
    if (result[key] !== '1') throw new Error('write failed');
    await chrome.storage.sync.remove([key]);
  })) && allOk;

  if (allOk) {
    status.appendChild(document.createTextNode('All tests passed.'));
  } else {
    status.appendChild(document.createTextNode('Some tests failed. See above.'));
  }

  pLogger.info('configuration test finished', { allOk });
  log('configuration test finished');
});<|MERGE_RESOLUTION|>--- conflicted
+++ resolved
@@ -593,10 +593,7 @@
         dashscope: { endpoint: 'https://dashscope-intl.aliyuncs.com/api/v1', model: 'qwen-mt-turbo' },
         openai:    { endpoint: 'https://api.openai.com/v1',                   model: 'gpt-5-mini' },
         openrouter:{ endpoint: 'https://openrouter.ai/api/v1',               model: 'gpt-5-mini' },
-<<<<<<< HEAD
         mistral:   { endpoint: 'https://api.mistral.ai/v1',                  model: 'mistral-small' },
-=======
->>>>>>> 6c35dbcb
         deepl:     { endpoint: 'https://api.deepl.com/v2',                    model: 'deepl' },
         ollama:    { endpoint: 'http://localhost:11434',                     model: 'qwen2:latest' }
       };
