--- conflicted
+++ resolved
@@ -14,13 +14,6 @@
   requestLimit: 60,
   tokenLimit: modelTokenLimits['qwen-mt-turbo'],
   tokenBudget: 0,
-<<<<<<< HEAD
-=======
-  remainingRequests: 0,
-  remainingTokens: 0,
-  providerError: '',
-  quotaHistory: [],
->>>>>>> 972a7317
   smartThrottle: true,
   tokensPerReq: 0,
   retryDelay: 0,
