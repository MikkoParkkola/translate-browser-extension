<link rel="stylesheet" href="../styles/popup.css">
<div id="providerEditorOverlay" class="overlay">
  <div class="modal">
    <label data-field="apiKey">API Key <input id="pe_apiKey"></label>
    <label data-field="apiEndpoint">API Endpoint <input id="pe_apiEndpoint"></label>
<<<<<<< HEAD
    <label id="pe_modelLabel" data-field="model">Model <select id="pe_modelSelect" style="display:none" aria-labelledby="pe_modelLabel"></select><input id="pe_modelInput" aria-labelledby="pe_modelLabel"></label>
=======
    <label data-field="model">Model <select id="pe_modelSelect"></select><input id="pe_modelInput"></label>
>>>>>>> 47895610
    <details id="pe_advanced">
      <summary>Advanced</summary>
      <label data-field="requestLimit">Requests/min <input id="pe_requestLimit" type="number" min="0"></label>
      <label data-field="tokenLimit">Tokens/min <input id="pe_tokenLimit" type="number" min="0"></label>
      <label data-field="charLimit">Chars/month <input id="pe_charLimit" type="number" min="0"></label>
      <label data-field="strategy">Strategy <select id="pe_strategy">
        <option value="balanced" title="Balance cost and speed">Balanced</option>
        <option value="fast" title="Prefer fastest provider">Fast</option>
        <option value="cheap" title="Prefer lowest cost provider">Cheap</option>
      </select></label>
      <label data-field="costPerInputToken" title="Cost per million input tokens in USD">Input cost per 1M tokens (USD) <input id="pe_costPerInputToken" type="number" step="0.01" min="0"></label>
      <label data-field="costPerOutputToken" title="Cost per million output tokens in USD">Output cost per 1M tokens (USD) <input id="pe_costPerOutputToken" type="number" step="0.01" min="0"></label>
      <label data-field="weight" title="Relative load-balancing preference when multiple providers are available">Weight <input id="pe_weight" type="number" step="0.01" min="0"></label>
      <p class="note">Higher = used more often when multiple providers have quota. <a href="https://github.com/MikkoParkkola/Qwen-translator-extension#pricing--load-balancing" target="_blank" rel="noopener">Learn more</a></p>
    </details>
    <div class="actions">
      <button id="pe_save">Save</button>
      <button id="pe_cancel">Cancel</button>
    </div>
  </div>
</div><|MERGE_RESOLUTION|>--- conflicted
+++ resolved
@@ -3,11 +3,7 @@
   <div class="modal">
     <label data-field="apiKey">API Key <input id="pe_apiKey"></label>
     <label data-field="apiEndpoint">API Endpoint <input id="pe_apiEndpoint"></label>
-<<<<<<< HEAD
     <label id="pe_modelLabel" data-field="model">Model <select id="pe_modelSelect" style="display:none" aria-labelledby="pe_modelLabel"></select><input id="pe_modelInput" aria-labelledby="pe_modelLabel"></label>
-=======
-    <label data-field="model">Model <select id="pe_modelSelect"></select><input id="pe_modelInput"></label>
->>>>>>> 47895610
     <details id="pe_advanced">
       <summary>Advanced</summary>
       <label data-field="requestLimit">Requests/min <input id="pe_requestLimit" type="number" min="0"></label>
