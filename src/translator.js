--- conflicted
+++ resolved
@@ -32,7 +32,6 @@
   } else if (typeof require !== 'undefined') {
     ({ cacheReady, getCache, setCache, removeCache, qwenClearCache, qwenGetCacheSize, qwenGetCompressionErrors, qwenSetCacheLimit, qwenSetCacheTTL, _setMaxCacheEntries, _setCacheTTL, _setCacheEntryTimestamp } = require('./cache'));
   }
-<<<<<<< HEAD
   if (typeof window !== 'undefined' && window.qwenProviders) {
     ({ getProvider } = window.qwenProviders);
   } else if (typeof self !== 'undefined' && self.qwenProviders) {
@@ -48,22 +47,11 @@
   } else if (typeof require !== 'undefined') {
     ({ runWithRateLimit, runWithRetry, approxTokens, getUsage } = require('./throttle'));
   }
-=======
->>>>>>> f248d7e5
 }
 
 async function qwenTranslate({ provider = 'qwen', endpoint, apiKey, model, models, text, source, target, signal, debug = false, stream = false, noProxy = false, onRetry, retryDelay, force = false }) {
   await cacheReady;
-<<<<<<< HEAD
   const modelList = Array.isArray(models) ? models : models ? [models] : [model];
-=======
-  const modelList =
-    typeof models === 'undefined'
-      ? [model]
-      : Array.isArray(models)
-      ? models
-      : [models];
->>>>>>> f248d7e5
   if (debug) {
     console.log('QTDEBUG: qwenTranslate called with', {
       provider,
@@ -176,16 +164,7 @@
 
 async function qwenTranslateStream({ provider = 'qwen', endpoint, apiKey, model, models, text, source, target, signal, debug = false, stream = true, noProxy = false, onRetry, retryDelay, force = false }, onData) {
   await cacheReady;
-<<<<<<< HEAD
   const modelList = Array.isArray(models) ? models : models ? [models] : [model];
-=======
-  const modelList =
-    typeof models === 'undefined'
-      ? [model]
-      : Array.isArray(models)
-      ? models
-      : [models];
->>>>>>> f248d7e5
   if (debug) {
     console.log('QTDEBUG: qwenTranslateStream called with', {
       endpoint,
