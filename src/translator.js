--- conflicted
+++ resolved
@@ -11,11 +11,8 @@
 var _setMaxCacheEntries;
 var _setCacheTTL;
 var _setCacheEntryTimestamp;
-<<<<<<< HEAD
 var LZString;
 var attempts = 6;
-=======
->>>>>>> a0d2aaaf
 
 if (typeof window === 'undefined') {
   if (typeof self !== 'undefined' && self.qwenTransport) {
@@ -56,7 +53,6 @@
 
 async function qwenTranslate({ provider = 'qwen', endpoint, apiKey, model, models, text, source, target, signal, debug = false, stream = false, noProxy = false, onRetry, retryDelay, force = false }) {
   await cacheReady;
-<<<<<<< HEAD
   const modelList = Array.isArray(models) && models.length ? models : model ? [model] : [];
   let chosenModel = modelList[0] || model;
   if (modelList.length > 1 && getUsage) {
@@ -67,9 +63,6 @@
       }
     } catch {}
   }
-=======
-  const modelList = Array.isArray(models) ? models : models ? [models] : [model];
->>>>>>> a0d2aaaf
   if (debug) {
     console.log('QTDEBUG: qwenTranslate called with', {
       provider,
@@ -126,7 +119,6 @@
     return result;
   }
 
-<<<<<<< HEAD
   const translateOnce = m =>
     runWithRetry(
       () => {
@@ -139,25 +131,6 @@
     );
   try {
     const data = await translateOnce(chosenModel);
-=======
-  try {
-    const attempts = 3;
-    const data = await transportTranslate({
-      provider,
-      endpoint,
-      apiKey,
-      model,
-      text,
-      source,
-      target,
-      signal,
-      debug,
-      stream,
-      onRetry,
-      retryDelay,
-      attempts,
-    });
->>>>>>> a0d2aaaf
     setCache(cacheKey, data);
     if (debug) {
       console.log('QTDEBUG: translation successful');
@@ -165,7 +138,6 @@
     }
     return data;
   } catch (e) {
-<<<<<<< HEAD
     if (modelList.length > 1 && /429/.test(e.message) && chosenModel !== modelList[1]) {
       const data = await translateOnce(modelList[1]);
       setCache(cacheKey, data);
@@ -174,32 +146,6 @@
         console.log('QTDEBUG: final text', data.text);
       }
       return data;
-=======
-    if (modelList && modelList.length > 1 && model === modelList[0]) {
-      try {
-        model = modelList[1];
-        const data = await transportTranslate({
-          provider,
-          endpoint,
-          apiKey,
-          model,
-          text,
-          source,
-          target,
-          signal,
-          debug,
-          stream,
-          onRetry,
-          retryDelay,
-          attempts: 3,
-        });
-        setCache(cacheKey, data);
-        return data;
-      } catch (err) {
-        console.error('QTERROR: translation request failed', err);
-        throw err;
-      }
->>>>>>> a0d2aaaf
     }
     console.error('QTERROR: translation request failed', e);
     throw e;
