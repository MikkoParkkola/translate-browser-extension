--- conflicted
+++ resolved
@@ -58,11 +58,7 @@
   }
 }
 
-<<<<<<< HEAD
 async function qwenTranslate({ provider = 'qwen', endpoint, apiKey, model, models, text, source, target, signal, debug = false, stream = false, noProxy = false, onRetry, retryDelay, attempts = 6, force = false }) {
-=======
-async function qwenTranslate({ provider = 'qwen', endpoint, apiKey, model, models, text, source, target, signal, debug = false, stream = false, noProxy = false, onRetry, retryDelay, force = false }) {
->>>>>>> 381d732f
   await cacheReady;
   const list = Array.isArray(models) && models.length ? models : model ? [model] : [];
   let modelList = list.slice();
@@ -107,11 +103,7 @@
         chrome.runtime.sendMessage(
           {
             action: 'translate',
-<<<<<<< HEAD
             opts: { provider, endpoint: ep, apiKey, model, models, text, source, target, debug },
-=======
-            opts: { provider, endpoint: ep, apiKey, model, models: modelList, text, source, target, debug },
->>>>>>> 381d732f
           },
           res => {
             if (chrome.runtime.lastError) {
@@ -137,7 +129,6 @@
   }
 
   try {
-<<<<<<< HEAD
     const prov = getProvider ? getProvider(provider) : undefined;
     if (!prov || !prov.translate) throw new Error(`Unknown provider: ${provider}`);
     const list = Array.isArray(models) && models.length ? models : [model];
@@ -174,27 +165,6 @@
       }
       console.error('QTERROR: translation request failed', e);
       throw e;
-=======
-    const data = await transportTranslate({
-      provider,
-      endpoint,
-      apiKey,
-      model,
-      text,
-      source,
-      target,
-      signal,
-      debug,
-      stream,
-      onRetry,
-      retryDelay,
-      attempts: modelList.length > 1 ? 1 : attempts,
-    });
-    setCache(cacheKey, data);
-    if (debug) {
-      console.log('QTDEBUG: translation successful');
-      console.log('QTDEBUG: final text', data.text);
->>>>>>> 381d732f
     }
   } catch (e) {
     if (modelList && modelList.length > 1 && model === modelList[0]) {
@@ -227,11 +197,7 @@
   }
 }
 
-<<<<<<< HEAD
 async function qwenTranslateStream({ provider = 'qwen', endpoint, apiKey, model, models, text, source, target, signal, debug = false, stream = true, noProxy = false, onRetry, retryDelay, attempts = 6, force = false }, onData) {
-=======
-async function qwenTranslateStream({ provider = 'qwen', endpoint, apiKey, model, models, text, source, target, signal, debug = false, stream = true, noProxy = false, onRetry, retryDelay, force = false }, onData) {
->>>>>>> 381d732f
   await cacheReady;
   const list = Array.isArray(models) && models.length ? models : model ? [model] : [];
   let modelList = list.slice();
@@ -264,7 +230,6 @@
     }
   }
   try {
-<<<<<<< HEAD
     const data = await runWithRetry(
       () => {
         const prov = getProvider ? getProvider(provider) : undefined;
@@ -274,24 +239,6 @@
       approxTokens(text),
       { attempts, debug, onRetry, retryDelay }
     );
-=======
-    const data = await transportTranslate({
-      provider,
-      endpoint,
-      apiKey,
-      model,
-      text,
-      source,
-      target,
-      signal,
-      debug,
-      onData,
-      stream,
-      onRetry,
-      retryDelay,
-      attempts,
-    });
->>>>>>> 381d732f
     setCache(cacheKey, data);
     if (debug) {
       console.log('QTDEBUG: translation successful');
@@ -304,7 +251,6 @@
   }
 }
 
-<<<<<<< HEAD
 function collapseSpacing(text) {
   let prev;
   do {
@@ -320,12 +266,6 @@
 
 if (typeof globalThis !== 'undefined') {
   globalThis._setGetUsage = _setGetUsage;
-=======
-function collapseSpacing(str) {
-  return (str || '')
-    .replace(/\b(?:[A-Za-z]\s)+[A-Za-z]\b/g, m => m.replace(/\s+/g, ''))
-    .replace(/ {2,}/g, ' ');
->>>>>>> 381d732f
 }
 if (typeof window !== 'undefined') {
   window.qwenTranslate = qwenTranslate;
@@ -343,7 +283,6 @@
   self.qwenSetCacheLimit = qwenSetCacheLimit;
   self.qwenSetCacheTTL = qwenSetCacheTTL;
 }
-<<<<<<< HEAD
 if (typeof module !== 'undefined') {
   module.exports = {
     qwenTranslate,
@@ -358,21 +297,4 @@
     collapseSpacing,
     _setGetUsage,
   };
-}
-=======
-  if (typeof module !== 'undefined') {
-    module.exports = {
-      qwenTranslate,
-      qwenTranslateStream,
-      qwenClearCache,
-      qwenGetCacheSize,
-      qwenSetCacheLimit,
-      qwenSetCacheTTL,
-      _setMaxCacheEntries,
-      _setCacheTTL,
-      _setCacheEntryTimestamp,
-      _setGetUsage,
-      collapseSpacing,
-    };
-  }
->>>>>>> 381d732f
+}