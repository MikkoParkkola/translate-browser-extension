--- conflicted
+++ resolved
@@ -2,7 +2,6 @@
 var runWithRetry;
 var approxTokens;
 var getUsage;
-<<<<<<< HEAD
 var getProvider;
 var cacheReady;
 var getCache;
@@ -16,15 +15,10 @@
 var _setCacheTTL;
 var _setCacheEntryTimestamp;
 var LZString;
-=======
-var LZString;
-var getProvider;
->>>>>>> a21b38c6
 
 if (typeof window === 'undefined') {
   if (typeof self !== 'undefined' && self.qwenThrottle) {
     ({ runWithRateLimit, runWithRetry, approxTokens, getUsage } = self.qwenThrottle);
-<<<<<<< HEAD
     ({ cacheReady, getCache, setCache, removeCache, qwenClearCache, qwenGetCacheSize, qwenSetCacheLimit, qwenSetCacheTTL, _setMaxCacheEntries, _setCacheTTL, _setCacheEntryTimestamp } = require('./cache'));
     LZString = require('lz-string');
     ({ getProvider } = require('./providers'));
@@ -32,11 +26,6 @@
   } else {
     ({ runWithRateLimit, runWithRetry, approxTokens, getUsage } = require('./throttle'));
     ({ cacheReady, getCache, setCache, removeCache, qwenClearCache, qwenGetCacheSize, qwenSetCacheLimit, qwenSetCacheTTL, _setMaxCacheEntries, _setCacheTTL, _setCacheEntryTimestamp } = require('./cache'));
-=======
-    LZString = self.LZString;
-  } else {
-    ({ runWithRateLimit, runWithRetry, approxTokens, getUsage } = require('./throttle'));
->>>>>>> a21b38c6
     LZString = require('lz-string');
     ({ getProvider } = require('./providers'));
     require('./providers/qwen');
@@ -55,7 +44,6 @@
   LZString = (typeof window !== 'undefined' ? window.LZString : undefined) ||
     (typeof self !== 'undefined' ? self.LZString : undefined) ||
     (typeof require !== 'undefined' ? require('lz-string') : undefined);
-<<<<<<< HEAD
   if (typeof window !== 'undefined' && window.qwenCache) {
     ({ cacheReady, getCache, setCache, removeCache, qwenClearCache, qwenGetCacheSize, qwenSetCacheLimit, qwenSetCacheTTL, _setMaxCacheEntries, _setCacheTTL, _setCacheEntryTimestamp } = window.qwenCache);
   } else if (typeof self !== 'undefined' && self.qwenCache) {
@@ -73,135 +61,6 @@
   }
 }
 
-=======
-  if (typeof window !== 'undefined' && window.qwenProviders) {
-    ({ getProvider } = window.qwenProviders);
-  } else if (typeof self !== 'undefined' && self.qwenProviders) {
-    ({ getProvider } = self.qwenProviders);
-  } else if (typeof require !== 'undefined' && !getProvider) {
-    ({ getProvider } = require('./providers'));
-    require('./providers/qwen');
-  }
-}
-
-const cache = new Map();
-let MAX_CACHE_ENTRIES = 1000;
-let CACHE_TTL_MS = 30 * 24 * 60 * 60 * 1000; // 30 days
-let cacheReady = Promise.resolve();
-
-function encodeCacheValue(val) {
-  try {
-    const json = JSON.stringify(val);
-    return LZString ? LZString.compressToUTF16(json) : json;
-  } catch {
-    return val;
-  }
-}
-
-function decodeCacheValue(val) {
-  if (typeof val !== 'string') return val;
-  if (LZString) {
-    try {
-      const json = LZString.decompressFromUTF16(val);
-      if (json) return JSON.parse(json);
-    } catch {}
-  }
-  try {
-    return JSON.parse(val);
-  } catch {
-    return val;
-  }
-}
-
-if (typeof chrome !== 'undefined' && chrome.storage && chrome.storage.local) {
-  cacheReady = new Promise(resolve => {
-    chrome.storage.local.get(['qwenCache'], res => {
-      const data = res && res.qwenCache ? res.qwenCache : {};
-      const pruned = {};
-      const now = Date.now();
-      Object.entries(data).forEach(([k, v]) => {
-        const val = decodeCacheValue(v);
-        if (val && (!val.ts || now - val.ts <= CACHE_TTL_MS)) {
-          cache.set(k, val);
-          pruned[k] = v;
-        }
-      });
-      chrome.storage.local.set({ qwenCache: pruned });
-      resolve();
-    });
-  });
-} else if (typeof localStorage !== 'undefined') {
-  try {
-    const data = JSON.parse(localStorage.getItem('qwenCache') || '{}');
-    const pruned = {};
-    const now = Date.now();
-    Object.entries(data).forEach(([k, v]) => {
-      const val = decodeCacheValue(v);
-      if (val && (!val.ts || now - val.ts <= CACHE_TTL_MS)) {
-        cache.set(k, val);
-        pruned[k] = v;
-      }
-    });
-    localStorage.setItem('qwenCache', JSON.stringify(pruned));
-  } catch {}
-}
-
-function persistCache(key, value) {
-  const encoded = encodeCacheValue(value);
-  if (typeof chrome !== 'undefined' && chrome.storage && chrome.storage.local) {
-    chrome.storage.local.get(['qwenCache'], res => {
-      const obj = res && res.qwenCache ? res.qwenCache : {};
-      obj[key] = encoded;
-      chrome.storage.local.set({ qwenCache: obj });
-    });
-  } else if (typeof localStorage !== 'undefined') {
-    try {
-      const obj = JSON.parse(localStorage.getItem('qwenCache') || '{}');
-      obj[key] = encoded;
-      localStorage.setItem('qwenCache', JSON.stringify(obj));
-    } catch {}
-  }
-}
-
-function getCache(key) {
-  const entry = cache.get(key);
-  if (!entry) return;
-  if (entry.ts && Date.now() - entry.ts > CACHE_TTL_MS) {
-    removeCache(key);
-    return;
-  }
-  return entry;
-}
-
-function setCache(key, value) {
-  const entry = { ...value, ts: Date.now() };
-  cache.set(key, entry);
-  if (cache.size > MAX_CACHE_ENTRIES) {
-    const first = cache.keys().next().value;
-    removeCache(first);
-  }
-  persistCache(key, entry);
-}
-
-function removeCache(key) {
-  cache.delete(key);
-  if (typeof chrome !== 'undefined' && chrome.storage && chrome.storage.local) {
-    chrome.storage.local.get(['qwenCache'], res => {
-      const obj = res && res.qwenCache ? res.qwenCache : {};
-      delete obj[key];
-      chrome.storage.local.set({ qwenCache: obj });
-    });
-  } else if (typeof localStorage !== 'undefined') {
-    try {
-      const obj = JSON.parse(localStorage.getItem('qwenCache') || '{}');
-      delete obj[key];
-      localStorage.setItem('qwenCache', JSON.stringify(obj));
-    } catch {}
-  }
-}
-
-
->>>>>>> a21b38c6
 async function qwenTranslate({ provider = 'qwen', endpoint, apiKey, model, text, source, target, signal, debug = false, stream = false, noProxy = false, onRetry, retryDelay, force = false }) {
   await cacheReady;
   if (debug) {
@@ -604,45 +463,6 @@
   }
   return out;
 }
-<<<<<<< HEAD
-=======
-function qwenClearCache() {
-  cache.clear();
-  if (typeof chrome !== 'undefined' && chrome.storage && chrome.storage.local) {
-    chrome.storage.local.remove('qwenCache');
-  } else if (typeof localStorage !== 'undefined') {
-    localStorage.removeItem('qwenCache');
-  }
-}
-
-function qwenGetCacheSize() {
-  return cache.size;
-}
-
-function _setMaxCacheEntries(n) {
-  MAX_CACHE_ENTRIES = n;
-}
-
-function _setCacheTTL(ms) {
-  CACHE_TTL_MS = ms;
-}
-
-function qwenSetCacheLimit(n) {
-  _setMaxCacheEntries(n);
-}
-
-function qwenSetCacheTTL(ms) {
-  _setCacheTTL(ms);
-}
-
-function _setCacheEntryTimestamp(key, ts) {
-  const entry = cache.get(key);
-  if (entry) {
-    entry.ts = ts;
-    persistCache(key, entry);
-  }
-}
->>>>>>> a21b38c6
 if (typeof window !== 'undefined') {
   window.qwenTranslate = qwenTranslate;
   window.qwenTranslateStream = qwenTranslateStream;
