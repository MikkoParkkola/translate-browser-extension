let fetchFn = typeof fetch !== 'undefined' ? fetch : undefined;
var runWithRateLimit;
var runWithRetry;
var approxTokens;
var getUsage;
var LZString;

if (typeof window === 'undefined') {
  if (typeof self !== 'undefined' && self.qwenThrottle) {
    ({ runWithRateLimit, runWithRetry, approxTokens, getUsage } = self.qwenThrottle);
    LZString = self.LZString;
  } else {
    // Node 18+ provides a global fetch implementation
    fetchFn = typeof fetch !== 'undefined' ? fetch : require('cross-fetch');
    ({ runWithRateLimit, runWithRetry, approxTokens, getUsage } = require('./throttle'));
    LZString = require('lz-string');
  }
} else {
  if (window.qwenThrottle) {
    ({ runWithRateLimit, runWithRetry, approxTokens, getUsage } = window.qwenThrottle);
  } else if (typeof require !== 'undefined') {
    ({ runWithRateLimit, runWithRetry, approxTokens, getUsage } = require('./throttle'));
  } else {
    runWithRateLimit = fn => fn();
    runWithRetry = fn => fn();
    approxTokens = () => 0;
    getUsage = () => ({ requestLimit: 1, tokenLimit: 1, requests: 0, tokens: 0 });
  }
  LZString = (typeof window !== 'undefined' ? window.LZString : undefined) ||
    (typeof self !== 'undefined' ? self.LZString : undefined) ||
    (typeof require !== 'undefined' ? require('lz-string') : undefined);
}

const cache = new Map();
const MAX_CACHE_ENTRIES = 1000;
let cacheReady = Promise.resolve();

function encodeCacheValue(val) {
  try {
    const json = JSON.stringify(val);
    return LZString ? LZString.compressToUTF16(json) : json;
  } catch {
    return val;
  }
}

function decodeCacheValue(val) {
  if (typeof val !== 'string') return val;
  if (LZString) {
    try {
      const json = LZString.decompressFromUTF16(val);
      if (json) return JSON.parse(json);
    } catch {}
  }
  try {
    return JSON.parse(val);
  } catch {
    return val;
  }
}

if (typeof chrome !== 'undefined' && chrome.storage && chrome.storage.local) {
  cacheReady = new Promise(resolve => {
    chrome.storage.local.get(['qwenCache'], res => {
      const data = res && res.qwenCache ? res.qwenCache : {};
      Object.entries(data).forEach(([k, v]) => cache.set(k, decodeCacheValue(v)));
      resolve();
    });
  });
} else if (typeof localStorage !== 'undefined') {
  try {
    const data = JSON.parse(localStorage.getItem('qwenCache') || '{}');
    Object.entries(data).forEach(([k, v]) => cache.set(k, decodeCacheValue(v)));
  } catch {}
}

function persistCache(key, value) {
  const encoded = encodeCacheValue(value);
  if (typeof chrome !== 'undefined' && chrome.storage && chrome.storage.local) {
    chrome.storage.local.get(['qwenCache'], res => {
      const obj = res && res.qwenCache ? res.qwenCache : {};
      obj[key] = encoded;
      chrome.storage.local.set({ qwenCache: obj });
    });
  } else if (typeof localStorage !== 'undefined') {
    try {
      const obj = JSON.parse(localStorage.getItem('qwenCache') || '{}');
      obj[key] = encoded;
      localStorage.setItem('qwenCache', JSON.stringify(obj));
    } catch {}
  }
}

function setCache(key, value) {
  cache.set(key, value);
  if (cache.size > MAX_CACHE_ENTRIES) {
    const first = cache.keys().next().value;
    cache.delete(first);
  }
  persistCache(key, value);
}

function removeCache(key) {
  cache.delete(key);
  if (typeof chrome !== 'undefined' && chrome.storage && chrome.storage.local) {
    chrome.storage.local.get(['qwenCache'], res => {
      const obj = res && res.qwenCache ? res.qwenCache : {};
      delete obj[key];
      chrome.storage.local.set({ qwenCache: obj });
    });
  } else if (typeof localStorage !== 'undefined') {
    try {
      const obj = JSON.parse(localStorage.getItem('qwenCache') || '{}');
      delete obj[key];
      localStorage.setItem('qwenCache', JSON.stringify(obj));
    } catch {}
  }
}

const LOAD_BALANCE_THRESHOLD = 0.5;

function chooseModels(list) {
  if (!getUsage || list.length < 2) return list;
  try {
    const usage = getUsage() || {};
    if (
      usage.requestLimit &&
      usage.requestLimit > 0 &&
      usage.requests / usage.requestLimit >= LOAD_BALANCE_THRESHOLD
    ) {
      const copy = list.slice();
      [copy[0], copy[1]] = [copy[1], copy[0]];
      return copy;
    }
  } catch {}
  return list;
}

function fetchViaXHR(url, { method = 'GET', headers = {}, body, signal }, debug) {
  return new Promise((resolve, reject) => {
    const xhr = new XMLHttpRequest();
    xhr.open(method, url, true);
    Object.entries(headers).forEach(([k, v]) => xhr.setRequestHeader(k, v));
    xhr.responseType = 'text';
    if (signal) {
      if (signal.aborted) return reject(new DOMException('Aborted', 'AbortError'));
      const onAbort = () => {
        xhr.abort();
        reject(new DOMException('Aborted', 'AbortError'));
      };
      signal.addEventListener('abort', onAbort, { once: true });
      xhr.addEventListener('loadend', () => signal.removeEventListener('abort', onAbort));
    }
    xhr.onload = () => {
      const resp = {
        ok: xhr.status >= 200 && xhr.status < 300,
        status: xhr.status,
        json: async () => JSON.parse(xhr.responseText || 'null'),
        text: async () => xhr.responseText,
        headers: new Headers(),
      };
      if (debug) console.log('QTDEBUG: XHR status', xhr.status);
      resolve(resp);
    };
    xhr.onerror = () => reject(new Error('Network error'));
    xhr.send(body);
  });
}

function withSlash(url) {
  return url.endsWith('/') ? url : `${url}/`;
}

function collapseSpacing(text) {
  if (typeof text !== 'string') return text;
  return text
    .split(/\s{2,}/)
    .map(seg => (/^(?:\p{L}\s)+\p{L}$/u.test(seg) ? seg.replace(/\s+/g, '') : seg))
    .join(' ');
}

async function doFetch({ endpoint, apiKey, model, text, source, target, signal, debug, onData, stream = true }) {
  const url = `${withSlash(endpoint)}services/aigc/text-generation/generation`;
  if (debug) {
    console.log('QTDEBUG: sending translation request to', url);
    console.log('QTDEBUG: request params', { model, source, target, text });
  }
  const body = {
    model,
    input: { messages: [{ role: 'user', content: text }] },
    parameters: {
      translation_options: { source_lang: source, target_lang: target },
    },
  };
  if (debug) console.log('QTDEBUG: request body', body);
  const key = (apiKey || '').trim();
  const headers = { 'Content-Type': 'application/json' };
  if (key) headers.Authorization = /^bearer\s/i.test(key) ? key : `Bearer ${key}`;
  if (stream) headers['X-DashScope-SSE'] = 'enable';
  let resp;
  try {
    resp = await fetchFn(url, {
      method: 'POST',
      headers,
      body: JSON.stringify(body),
      signal,
    });
    if (debug) {
      console.log('QTDEBUG: response status', resp.status);
      console.log('QTDEBUG: response headers', Object.fromEntries(resp.headers.entries()));
    }
  } catch (e) {
    if (!stream && typeof XMLHttpRequest !== 'undefined') {
      if (debug) console.log('QTDEBUG: fetch failed, falling back to XHR');
      resp = await fetchViaXHR(
        url,
        {
          method: 'POST',
          headers,
          body: JSON.stringify(body),
          signal,
        },
        debug
      );
    } else {
      e.retryable = true;
      throw e;
    }
  }
    if (!resp.ok) {
      const err = await resp
        .json()
        .catch(() => ({ message: resp.statusText }));
      const error = new Error(`HTTP ${resp.status}: ${err.message || 'Translation failed'}`);
      if (debug) console.log('QTDEBUG: HTTP error response', error.message);
      if (resp.status >= 500 || resp.status === 429) {
        error.retryable = true;
        const ra = resp.headers.get('retry-after');
        if (ra) {
          const ms = parseInt(ra, 10) * 1000;
          if (ms > 0) error.retryAfter = ms;
        }
        if (resp.status === 429 && !error.retryAfter) error.retryAfter = 60000;
      }
      throw error;
    }
  if (!stream || !resp.body || typeof resp.body.getReader !== 'function') {
    if (debug) console.log('QTDEBUG: received non-streaming response');
    const data = await resp.json();
    const text =
      data.output?.text ||
      data.output?.choices?.[0]?.message?.content;
    if (!text) {
      throw new Error('Invalid API response');
    }
    return { text };
  }

  if (debug) console.log('QTDEBUG: reading streaming response');

  const reader = resp.body.getReader();
  const decoder = new TextDecoder();
  let buffer = '';
  let result = '';
  while (true) {
    const { value, done } = await reader.read();
    if (done) break;
    buffer += decoder.decode(value, { stream: true });
    const lines = buffer.split('\n');
    buffer = lines.pop();
    for (const line of lines) {
      const trimmed = line.trim();
      if (!trimmed.startsWith('data:')) continue;
      const data = trimmed.slice(5).trim();
      if (debug) console.log('QTDEBUG: raw line', data);
      if (data === '[DONE]') {
        reader.cancel();
        break;
      }
      try {
        const obj = JSON.parse(data);
        const chunk =
          obj.output?.text ||
          obj.output?.choices?.[0]?.message?.content || '';
        result += chunk;
        if (onData && chunk) onData(chunk);
        if (debug && chunk) console.log('QTDEBUG: chunk received', chunk);
      } catch {}
    }
  }
  return { text: result };
}

<<<<<<< HEAD
async function qwenTranslate({ endpoint, apiKey, model, text, source, target, signal, debug = false, stream = false, noProxy = false, onRetry, retryDelay, force = false }) {
  await cacheReady;
=======
async function qwenTranslate({ endpoint, apiKey, model, models, text, source, target, signal, debug = false, stream = false, noProxy = false, onRetry, retryDelay }) {
  text = collapseSpacing(text);
  const modelList = chooseModels(
    Array.isArray(models) && models.length ? models : [model]
  );
>>>>>>> 4356a114
  if (debug) {
    console.log('QTDEBUG: qwenTranslate called with', {
      endpoint,
      apiKeySet: Boolean(apiKey),
      models: modelList,
      source,
      target,
      text: text && text.slice ? text.slice(0, 20) + (text.length > 20 ? '...' : '') : text,
    });
  }
  const cacheKey = `${source}:${target}:${text}`;
  if (!force && cache.has(cacheKey)) {
    return cache.get(cacheKey);
  }

  if (
    !noProxy &&
    typeof window !== 'undefined' &&
    typeof chrome !== 'undefined' &&
    chrome.runtime &&
    chrome.runtime.sendMessage
  ) {
    const ep = withSlash(endpoint);
    if (debug) console.log('QTDEBUG: requesting translation via background script');
    const result = await new Promise((resolve, reject) => {
      try {
        chrome.runtime.sendMessage(
          {
            action: 'translate',
            opts: { endpoint: ep, apiKey, model: modelList[0], text, source, target, debug },
          },
          res => {
            if (chrome.runtime.lastError) {
              reject(new Error(chrome.runtime.lastError.message));
            } else {
              resolve(res);
            }
          }
        );
      } catch (err) {
        reject(err);
      }
    });
    if (!result) {
      throw new Error('No response from background');
    }
    if (result.error) {
      throw new Error(result.error);
    }
    if (debug) console.log('QTDEBUG: background response received');
    setCache(cacheKey, result);
    return result;
  }

  const attempt = (m, attempts = 3) =>
    runWithRetry(
      () => doFetch({ endpoint, apiKey, model: m, text, source, target, signal, debug, stream }),
      approxTokens(text),
      { attempts, debug, onRetry, retryDelay }
    );
<<<<<<< HEAD
    setCache(cacheKey, data);
=======

  try {
    let data;
    if (modelList.length > 1) {
      try {
        data = await attempt(modelList[0], 1);
      } catch (err) {
        if (err.retryable) {
          data = await attempt(modelList[1]);
        } else {
          throw err;
        }
      }
    } else {
      data = await attempt(modelList[0]);
    }
    cache.set(cacheKey, data);
>>>>>>> 4356a114
    if (debug) {
      console.log('QTDEBUG: translation successful');
      console.log('QTDEBUG: final text', data.text);
    }
    return data;
  } catch (e) {
    console.error('QTERROR: translation request failed', e);
    throw e;
  }
}

<<<<<<< HEAD
async function qwenTranslateStream({ endpoint, apiKey, model, text, source, target, signal, debug = false, stream = true, noProxy = false, onRetry, retryDelay, force = false }, onData) {
  await cacheReady;
=======
async function qwenTranslateStream({ endpoint, apiKey, model, models, text, source, target, signal, debug = false, stream = true, noProxy = false, onRetry, retryDelay }, onData) {
  text = collapseSpacing(text);
  const modelList = chooseModels(
    Array.isArray(models) && models.length ? models : [model]
  );
>>>>>>> 4356a114
  if (debug) {
    console.log('QTDEBUG: qwenTranslateStream called with', {
      endpoint,
      apiKeySet: Boolean(apiKey),
      models: modelList,
      source,
      target,
      text: text && text.slice ? text.slice(0, 20) + (text.length > 20 ? '...' : '') : text,
    });
  }
  const cacheKey = `${source}:${target}:${text}`;
  if (!force && cache.has(cacheKey)) {
    const data = cache.get(cacheKey);
    if (onData) onData(data.text);
    return data;
  }
  const attempt = (m, attempts = 3) =>
    runWithRetry(
      () => doFetch({ endpoint, apiKey, model: m, text, source, target, signal, debug, onData, stream }),
      approxTokens(text),
      { attempts, debug, onRetry, retryDelay }
    );
<<<<<<< HEAD
    setCache(cacheKey, data);
=======
  try {
    let data;
    if (modelList.length > 1) {
      try {
        data = await attempt(modelList[0], 1);
      } catch (err) {
        if (err.retryable) {
          data = await attempt(modelList[1]);
        } else {
          throw err;
        }
      }
    } else {
      data = await attempt(modelList[0]);
    }
    cache.set(cacheKey, data);
>>>>>>> 4356a114
    if (debug) {
      console.log('QTDEBUG: translation successful');
      console.log('QTDEBUG: final text', data.text);
    }
    return data;
  } catch (e) {
    console.error('QTERROR: translation request failed', e);
    throw e;
  }
}

let dynamicTokenBudget = 7000;
let lastGoodBudget = 0;
let budgetLocked = false;
const MIN_TOKEN_BUDGET = 1000;
const MAX_TOKEN_BUDGET = 16000;
const GROWTH_FACTOR = 1.2;

async function qwenTranslateBatch(params) {
  if (params.tokenBudget) return batchOnce(params);
  let tokenBudget = dynamicTokenBudget;
  try {
    const usage = getUsage ? getUsage() : {};
    const remainingReq = Math.max(1, (usage.requestLimit || 1) - (usage.requests || 0));
    const remainingTok = Math.max(1, (usage.tokenLimit || 1) - (usage.tokens || 0));
    const per = Math.floor(remainingTok / remainingReq);
    if (per > tokenBudget) tokenBudget = per;
  } catch {}
  while (true) {
    try {
      const res = await batchOnce({ ...params, tokenBudget, onRetry: params.onRetry, retryDelay: params.retryDelay });
      if (!budgetLocked) {
        lastGoodBudget = tokenBudget;
        if (tokenBudget < MAX_TOKEN_BUDGET) {
          tokenBudget = Math.min(
            MAX_TOKEN_BUDGET,
            Math.floor(tokenBudget * GROWTH_FACTOR)
          );
          dynamicTokenBudget = tokenBudget;
        }
      }
      return res;
    } catch (e) {
      if (/Parameter limit exceeded/i.test(e.message || '') && tokenBudget > MIN_TOKEN_BUDGET) {
        if (lastGoodBudget) {
          tokenBudget = lastGoodBudget;
          dynamicTokenBudget = tokenBudget;
          budgetLocked = true;
          if (typeof window !== 'undefined' && window.qwenLoadConfig && window.qwenSaveConfig) {
            try {
              const cfg = await window.qwenLoadConfig();
              if (!cfg.tokenBudget) {
                cfg.tokenBudget = tokenBudget;
                await window.qwenSaveConfig(cfg);
              }
            } catch {}
          }
          continue;
        }
        tokenBudget = Math.max(MIN_TOKEN_BUDGET, Math.floor(tokenBudget / 2));
        dynamicTokenBudget = tokenBudget;
        continue;
      }
      throw e;
    }
  }
}

function _getTokenBudget() {
  return dynamicTokenBudget;
}

function _setTokenBudget(v, lock = v > 0) {
  if (v > 0) {
    dynamicTokenBudget = v;
    lastGoodBudget = v;
  } else {
    dynamicTokenBudget = 7000;
    lastGoodBudget = 0;
  }
  budgetLocked = lock;
}

async function batchOnce({
  texts = [],
  tokenBudget = dynamicTokenBudget,
  maxBatchSize = 2000,
  retries = 1,
  onProgress,
  onRetry,
  retryDelay,
  _stats,
  ...opts
}) {
<<<<<<< HEAD
  await cacheReady;
=======
  texts = texts.map(collapseSpacing);
>>>>>>> 4356a114
  const stats = _stats || { requests: 0, tokens: 0, words: 0, start: Date.now(), totalRequests: 0 };
  const SEP = '\uE000';

  const mapping = [];
  const seen = new Map();
  const dupes = new Map();
  texts.forEach((t, i) => {
    const key = `${opts.source}:${opts.target}:${t}`;
    if (!opts.force && cache.has(key)) {
      mapping.push({ index: i, chunk: 0, text: cache.get(key).text, cached: true });
      seen.set(key, i);
      return;
    }
    if (seen.has(key)) {
      const orig = seen.get(key);
      if (!dupes.has(orig)) dupes.set(orig, []);
      dupes.get(orig).push(i);
      return;
    }
    seen.set(key, i);
    const pieces = splitLongText(t, tokenBudget);
    pieces.forEach((p, idx) => mapping.push({ index: i, chunk: idx, text: p }));
  });
  const byIndex = new Map();
  mapping.forEach(m => {
    if (!byIndex.has(m.index)) byIndex.set(m.index, []);
    byIndex.get(m.index).push(m);
  });

  const groups = [];
  let group = [];
  let tokens = 0;
  for (const m of mapping.filter(m => !m.cached)) {
    const tk = approxTokens(m.text) + 1;
    if (group.length && (tokens + tk > tokenBudget || group.length >= maxBatchSize)) {
      groups.push(group);
      group = [];
      tokens = 0;
    }
    group.push(m);
    tokens += tk;
  }
  if (group.length) groups.push(group);
  stats.totalRequests += groups.length;

  for (const g of groups) {
    const joinedText = g.map(m => m.text.replaceAll(SEP, '')).join(SEP);
    const words = joinedText.replaceAll(SEP, ' ').trim().split(/\s+/).filter(Boolean).length;
    let res;
    try {
      res = await qwenTranslate({ ...opts, text: joinedText, onRetry, retryDelay, force: opts.force });
    } catch (e) {
      if (/HTTP\s+400/i.test(e.message || '')) throw e;
      g.forEach(m => {
        m.result = m.text;
      });
      continue;
    }
    const tk = approxTokens(joinedText);
    stats.tokens += tk;
    stats.words += words;
    stats.requests++;
    const translated = res && typeof res.text === 'string' ? res.text.split(SEP) : [];
    if (translated.length !== g.length) {
      if (tokenBudget > MIN_TOKEN_BUDGET) {
        dynamicTokenBudget = Math.max(MIN_TOKEN_BUDGET, Math.floor(tokenBudget / 2));
      }
      for (const m of g) {
        let out;
        try {
          const single = await qwenTranslate({ ...opts, text: m.text, onRetry, retryDelay, force: opts.force });
          out = single.text;
        } catch {
          out = m.text;
        }
        m.result = out;
        const key = `${opts.source}:${opts.target}:${m.text}`;
        setCache(key, { text: out });
        stats.requests++;
        stats.tokens += approxTokens(m.text);
        stats.words += m.text.trim().split(/\s+/).filter(Boolean).length;
      }
      continue;
    }
    for (let i = 0; i < g.length; i++) {
      g[i].result = translated[i] || g[i].text;
      const key = `${opts.source}:${opts.target}:${g[i].text}`;
      setCache(key, { text: g[i].result });
    }
    const elapsedMs = Date.now() - stats.start;
    const avg = elapsedMs / stats.requests;
    const etaMs = avg * (stats.totalRequests - stats.requests);
    if (onProgress)
      onProgress({ phase: 'translate', request: stats.requests, requests: stats.totalRequests, sample: g[0].text.slice(0, 80), elapsedMs, etaMs });
  }

  const results = new Array(texts.length).fill('');
  byIndex.forEach((arr, idx) => {
    const parts = arr
      .sort((a, b) => a.chunk - b.chunk)
      .map(m => (m.result !== undefined ? m.result : m.text));
    results[idx] = parts.join(' ').trim();
  });

  dupes.forEach((arr, orig) => {
    arr.forEach(i => {
      results[i] = results[orig];
      const key = `${opts.source}:${opts.target}:${texts[i]}`;
      setCache(key, { text: results[orig] });
    });
  });

  const retryTexts = [];
  const retryIdx = [];
  for (let i = 0; i < results.length; i++) {
    const orig = (texts[i] || '').trim();
    const out = (results[i] || '').trim();
    if (orig && out === orig && opts.source !== opts.target) {
      retryTexts.push(orig);
      retryIdx.push(i);
      const key = `${opts.source}:${opts.target}:${orig}`;
      removeCache(key);
    }
  }
  if (retryTexts.length && retries > 0) {
    const retr = await qwenTranslateBatch({
      texts: retryTexts,
      tokenBudget,
      maxBatchSize,
      retries: retries - 1,
      onProgress,
      onRetry,
      retryDelay,
      _stats: stats,
      ...opts,
    });
    for (let i = 0; i < retryIdx.length; i++) {
      results[retryIdx[i]] = retr.texts[i];
      const key = `${opts.source}:${opts.target}:${retryTexts[i]}`;
      setCache(key, { text: retr.texts[i] });
    }
  }

  if (!_stats) {
    stats.elapsedMs = Date.now() - stats.start;
    stats.wordsPerSecond = stats.words / (stats.elapsedMs / 1000 || 1);
    stats.wordsPerRequest = stats.words / (stats.requests || 1);
    stats.tokensPerRequest = stats.tokens / (stats.requests || 1);
    if (onProgress)
      onProgress({ phase: 'translate', request: stats.requests, requests: stats.totalRequests, done: true, stats });
  }

  return { texts: results, stats };
}

function splitLongText(text, maxTokens) {
  const parts = (text || '').split(/(?<=[\.?!])\s+/);
  const chunks = [];
  let cur = '';
  for (const part of parts) {
    const next = cur ? cur + ' ' + part : part;
    if (approxTokens(next) > maxTokens && cur) {
      chunks.push(cur);
      cur = part;
    } else {
      cur = next;
    }
  }
  if (cur) chunks.push(cur);
  const out = [];
  for (const ch of chunks) {
    if (approxTokens(ch) <= maxTokens) {
      out.push(ch);
    } else {
      let start = 0;
      const step = Math.max(128, Math.floor(maxTokens * 4));
      while (start < ch.length) {
        out.push(ch.slice(start, start + step));
        start += step;
      }
    }
  }
  return out;
}
function qwenClearCache() {
  cache.clear();
  if (typeof chrome !== 'undefined' && chrome.storage && chrome.storage.local) {
    chrome.storage.local.remove('qwenCache');
  } else if (typeof localStorage !== 'undefined') {
    localStorage.removeItem('qwenCache');
  }
}
if (typeof window !== 'undefined') {
  window.qwenTranslate = qwenTranslate;
  window.qwenTranslateStream = qwenTranslateStream;
  window.qwenTranslateBatch = qwenTranslateBatch;
  window.qwenClearCache = qwenClearCache;
  window.qwenSetTokenBudget = _setTokenBudget;
}
if (typeof self !== 'undefined' && typeof window === 'undefined') {
  self.qwenTranslate = qwenTranslate;
  self.qwenTranslateStream = qwenTranslateStream;
  self.qwenTranslateBatch = qwenTranslateBatch;
  self.qwenClearCache = qwenClearCache;
  self.qwenSetTokenBudget = _setTokenBudget;
}
if (typeof module !== 'undefined') {
  module.exports = {
    qwenTranslate,
    qwenTranslateStream,
    qwenTranslateBatch,
    qwenClearCache,
    _getTokenBudget,
    _setTokenBudget,
    _setGetUsage: fn => (getUsage = fn),
    collapseSpacing,
  };
}<|MERGE_RESOLUTION|>--- conflicted
+++ resolved
@@ -291,16 +291,8 @@
   return { text: result };
 }
 
-<<<<<<< HEAD
 async function qwenTranslate({ endpoint, apiKey, model, text, source, target, signal, debug = false, stream = false, noProxy = false, onRetry, retryDelay, force = false }) {
   await cacheReady;
-=======
-async function qwenTranslate({ endpoint, apiKey, model, models, text, source, target, signal, debug = false, stream = false, noProxy = false, onRetry, retryDelay }) {
-  text = collapseSpacing(text);
-  const modelList = chooseModels(
-    Array.isArray(models) && models.length ? models : [model]
-  );
->>>>>>> 4356a114
   if (debug) {
     console.log('QTDEBUG: qwenTranslate called with', {
       endpoint,
@@ -361,27 +353,7 @@
       approxTokens(text),
       { attempts, debug, onRetry, retryDelay }
     );
-<<<<<<< HEAD
     setCache(cacheKey, data);
-=======
-
-  try {
-    let data;
-    if (modelList.length > 1) {
-      try {
-        data = await attempt(modelList[0], 1);
-      } catch (err) {
-        if (err.retryable) {
-          data = await attempt(modelList[1]);
-        } else {
-          throw err;
-        }
-      }
-    } else {
-      data = await attempt(modelList[0]);
-    }
-    cache.set(cacheKey, data);
->>>>>>> 4356a114
     if (debug) {
       console.log('QTDEBUG: translation successful');
       console.log('QTDEBUG: final text', data.text);
@@ -393,16 +365,8 @@
   }
 }
 
-<<<<<<< HEAD
 async function qwenTranslateStream({ endpoint, apiKey, model, text, source, target, signal, debug = false, stream = true, noProxy = false, onRetry, retryDelay, force = false }, onData) {
   await cacheReady;
-=======
-async function qwenTranslateStream({ endpoint, apiKey, model, models, text, source, target, signal, debug = false, stream = true, noProxy = false, onRetry, retryDelay }, onData) {
-  text = collapseSpacing(text);
-  const modelList = chooseModels(
-    Array.isArray(models) && models.length ? models : [model]
-  );
->>>>>>> 4356a114
   if (debug) {
     console.log('QTDEBUG: qwenTranslateStream called with', {
       endpoint,
@@ -425,26 +389,7 @@
       approxTokens(text),
       { attempts, debug, onRetry, retryDelay }
     );
-<<<<<<< HEAD
     setCache(cacheKey, data);
-=======
-  try {
-    let data;
-    if (modelList.length > 1) {
-      try {
-        data = await attempt(modelList[0], 1);
-      } catch (err) {
-        if (err.retryable) {
-          data = await attempt(modelList[1]);
-        } else {
-          throw err;
-        }
-      }
-    } else {
-      data = await attempt(modelList[0]);
-    }
-    cache.set(cacheKey, data);
->>>>>>> 4356a114
     if (debug) {
       console.log('QTDEBUG: translation successful');
       console.log('QTDEBUG: final text', data.text);
@@ -539,11 +484,7 @@
   _stats,
   ...opts
 }) {
-<<<<<<< HEAD
   await cacheReady;
-=======
-  texts = texts.map(collapseSpacing);
->>>>>>> 4356a114
   const stats = _stats || { requests: 0, tokens: 0, words: 0, start: Date.now(), totalRequests: 0 };
   const SEP = '\uE000';
 
