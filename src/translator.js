<<<<<<< HEAD
let fetchFn = typeof fetch !== 'undefined' ? fetch : undefined;
var runWithRateLimit;
var runWithRetry;
var approxTokens;
var getUsage;
=======
var transportTranslate;
var getUsage;
var _getUsage = () => (getUsage ? getUsage() : {});
function _setGetUsage(fn) {
  _getUsage = fn;
}
const attempts = 6;
var cacheReady;
var getCache;
var setCache;
var removeCache;
var qwenClearCache;
var qwenGetCacheSize;
var qwenSetCacheLimit;
var qwenSetCacheTTL;
var qwenGetCompressionErrors;
var _setMaxCacheEntries;
var _setCacheTTL;
var _setCacheEntryTimestamp;
var LZString;
var attempts = 6;
>>>>>>> 972a7317

if (typeof window === 'undefined') {
  if (typeof self !== 'undefined' && self.qwenTransport) {
    ({ translate: transportTranslate } = self.qwenTransport);
  } else {
    ({ translate: transportTranslate } = require('./transport'));
  }
  if (typeof self !== 'undefined' && self.qwenThrottle) {
<<<<<<< HEAD
    ({ runWithRateLimit, runWithRetry, approxTokens, getUsage } = self.qwenThrottle);
  } else {
    // Node 18+ provides a global fetch implementation
    fetchFn = typeof fetch !== 'undefined' ? fetch : require('cross-fetch');
    ({ runWithRateLimit, runWithRetry, approxTokens, getUsage } = require('./throttle'));
=======
    ({ getUsage } = self.qwenThrottle);
  } else {
    ({ getUsage } = require('./throttle'));
>>>>>>> 972a7317
  }
  ({ cacheReady, getCache, setCache, removeCache, qwenClearCache, qwenGetCacheSize, qwenSetCacheLimit, qwenSetCacheTTL, _setMaxCacheEntries, _setCacheTTL, _setCacheEntryTimestamp } = require('./cache'));
  LZString = require('lz-string');
} else {
<<<<<<< HEAD
  if (window.qwenThrottle) {
    ({ runWithRateLimit, runWithRetry, approxTokens, getUsage } = window.qwenThrottle);
  } else if (typeof require !== 'undefined') {
    ({ runWithRateLimit, runWithRetry, approxTokens, getUsage } = require('./throttle'));
  } else {
    runWithRateLimit = fn => fn();
    runWithRetry = fn => fn();
    approxTokens = () => 0;
    getUsage = () => ({ requestLimit: 1, tokenLimit: 1, requests: 0, tokens: 0 });
=======
  if (window.qwenTransport) {
    ({ translate: transportTranslate } = window.qwenTransport);
  } else if (typeof require !== 'undefined') {
    ({ translate: transportTranslate } = require('./transport'));
  } else {
    transportTranslate = async () => { throw new Error('Transport not available'); };
>>>>>>> 972a7317
  }
  if (window.qwenThrottle) {
    ({ getUsage } = window.qwenThrottle);
  } else if (typeof require !== 'undefined') {
    ({ getUsage } = require('./throttle'));
  } else {
    getUsage = () => ({ requestLimit: 1, requests: 0 });
  }
  if (window.qwenCache) {
    ({ cacheReady, getCache, setCache, removeCache, qwenClearCache, qwenGetCacheSize, qwenGetCompressionErrors, qwenSetCacheLimit, qwenSetCacheTTL, _setMaxCacheEntries, _setCacheTTL, _setCacheEntryTimestamp } = window.qwenCache);
  } else if (typeof self !== 'undefined' && self.qwenCache) {
    ({ cacheReady, getCache, setCache, removeCache, qwenClearCache, qwenGetCacheSize, qwenGetCompressionErrors, qwenSetCacheLimit, qwenSetCacheTTL, _setMaxCacheEntries, _setCacheTTL, _setCacheEntryTimestamp } = self.qwenCache);
  } else if (typeof require !== 'undefined') {
    ({ cacheReady, getCache, setCache, removeCache, qwenClearCache, qwenGetCacheSize, qwenGetCompressionErrors, qwenSetCacheLimit, qwenSetCacheTTL, _setMaxCacheEntries, _setCacheTTL, _setCacheEntryTimestamp } = require('./cache'));
  }
}

<<<<<<< HEAD
async function qwenTranslate({ endpoint, apiKey, model, text, source, target, signal, debug = false, stream = false, noProxy = false, onRetry, retryDelay }) {
=======
async function qwenTranslate({ provider = 'qwen', endpoint, apiKey, model, models, text, source, target, signal, debug = false, stream = false, noProxy = false, onRetry, retryDelay, force = false }) {
  await cacheReady;
  const list = Array.isArray(models) && models.length ? models : model ? [model] : [];
  let modelList = list.slice();
  if (modelList.length > 1) {
    try {
      const usage = _getUsage();
      const ratio = (usage.requests || 0) / Math.max(1, usage.requestLimit || 1);
      model = ratio < 0.5 ? modelList[0] : modelList[1];
    } catch {}
  } else {
    model = modelList[0];
  }
>>>>>>> 972a7317
  if (debug) {
    console.log('QTDEBUG: qwenTranslate called with', {
      provider,
      endpoint,
      apiKeySet: Boolean(apiKey),
      models: modelList,
      source,
      target,
      text: text && text.slice ? text.slice(0, 20) + (text.length > 20 ? '...' : '') : text,
    });
  }
  const cacheKey = `${provider}:${source}:${target}:${text}`;
  if (!force) {
    const cached = getCache(cacheKey);
    if (cached) return cached;
  }

  if (
    !noProxy &&
    typeof window !== 'undefined' &&
    typeof chrome !== 'undefined' &&
    chrome.runtime &&
    chrome.runtime.sendMessage
  ) {
    const ep = endpoint;
    if (debug) console.log('QTDEBUG: requesting translation via background script');
    const result = await new Promise((resolve, reject) => {
      try {
        chrome.runtime.sendMessage(
          {
            action: 'translate',
            opts: { provider, endpoint: ep, apiKey, model, models: modelList, text, source, target, debug },
          },
          res => {
            if (chrome.runtime.lastError) {
              reject(new Error(chrome.runtime.lastError.message));
            } else {
              resolve(res);
            }
          }
        );
      } catch (err) {
        reject(err);
      }
    });
    if (!result) {
      throw new Error('No response from background');
    }
    if (result.error) {
      throw new Error(result.error);
    }
    if (debug) console.log('QTDEBUG: background response received');
    setCache(cacheKey, result);
    return result;
  }

  try {
<<<<<<< HEAD
    const data = await runWithRetry(
      () => doFetch({ endpoint, apiKey, model, text, source, target, signal, debug, stream }),
      approxTokens(text),
      { attempts: 3, debug, onRetry, retryDelay }
    );
    cache.set(cacheKey, data);
=======
    const data = await transportTranslate({
      provider,
      endpoint,
      apiKey,
      model,
      text,
      source,
      target,
      signal,
      debug,
      stream,
      onRetry,
      retryDelay,
      attempts: modelList.length > 1 ? 1 : attempts,
    });
    setCache(cacheKey, data);
>>>>>>> 972a7317
    if (debug) {
      console.log('QTDEBUG: translation successful');
      console.log('QTDEBUG: final text', data.text);
    }
    return data;
  } catch (e) {
    if (modelList && modelList.length > 1 && model === modelList[0]) {
      try {
        model = modelList[1];
        const data = await transportTranslate({
          provider,
          endpoint,
          apiKey,
          model,
          text,
          source,
          target,
          signal,
          debug,
          stream,
          onRetry,
          retryDelay,
          attempts,
        });
        setCache(cacheKey, data);
        return data;
      } catch (err) {
        console.error('QTERROR: translation request failed', err);
        throw err;
      }
    }
    console.error('QTERROR: translation request failed', e);
    throw e;
  }
}

<<<<<<< HEAD
async function qwenTranslateStream({ endpoint, apiKey, model, text, source, target, signal, debug = false, stream = true, noProxy = false, onRetry, retryDelay }, onData) {
=======
async function qwenTranslateStream({ provider = 'qwen', endpoint, apiKey, model, models, text, source, target, signal, debug = false, stream = true, noProxy = false, onRetry, retryDelay, force = false }, onData) {
  await cacheReady;
  const list = Array.isArray(models) && models.length ? models : model ? [model] : [];
  let modelList = list.slice();
  if (modelList.length > 1) {
    try {
      const usage = _getUsage();
      const ratio = (usage.requests || 0) / Math.max(1, usage.requestLimit || 1);
      model = ratio < 0.5 ? modelList[0] : modelList[1];
    } catch {}
  } else {
    model = modelList[0];
  }
>>>>>>> 972a7317
  if (debug) {
    console.log('QTDEBUG: qwenTranslateStream called with', {
      endpoint,
      apiKeySet: Boolean(apiKey),
      models: modelList,
      source,
      target,
      text: text && text.slice ? text.slice(0, 20) + (text.length > 20 ? '...' : '') : text,
    });
  }
  const cacheKey = `${provider}:${source}:${target}:${text}`;
  if (!force) {
    const data = getCache(cacheKey);
    if (data) {
      if (onData) onData(data.text);
      return data;
    }
  }
  try {
<<<<<<< HEAD
    const data = await runWithRetry(
      () => doFetch({ endpoint, apiKey, model, text, source, target, signal, debug, onData, stream }),
      approxTokens(text),
      { attempts: 3, debug, onRetry, retryDelay }
    );
    cache.set(cacheKey, data);
=======
    const data = await transportTranslate({
      provider,
      endpoint,
      apiKey,
      model,
      text,
      source,
      target,
      signal,
      debug,
      onData,
      stream,
      onRetry,
      retryDelay,
      attempts,
    });
    setCache(cacheKey, data);
>>>>>>> 972a7317
    if (debug) {
      console.log('QTDEBUG: translation successful');
      console.log('QTDEBUG: final text', data.text);
    }
    return data;
  } catch (e) {
    console.error('QTERROR: translation request failed', e);
    throw e;
  }
}

<<<<<<< HEAD
let dynamicTokenBudget = 7000;
let lastGoodBudget = 0;
let budgetLocked = false;
const MIN_TOKEN_BUDGET = 1000;
const MAX_TOKEN_BUDGET = 16000;
const GROWTH_FACTOR = 1.2;

async function qwenTranslateBatch(params) {
  if (params.tokenBudget) return batchOnce(params);
  let tokenBudget = dynamicTokenBudget;
  try {
    const usage = getUsage ? getUsage() : {};
    const remainingReq = Math.max(1, (usage.requestLimit || 1) - (usage.requests || 0));
    const remainingTok = Math.max(1, (usage.tokenLimit || 1) - (usage.tokens || 0));
    const per = Math.floor(remainingTok / remainingReq);
    if (per > tokenBudget) tokenBudget = per;
  } catch {}
  while (true) {
    try {
      const res = await batchOnce({ ...params, tokenBudget, onRetry: params.onRetry, retryDelay: params.retryDelay });
      if (!budgetLocked) {
        lastGoodBudget = tokenBudget;
        if (tokenBudget < MAX_TOKEN_BUDGET) {
          tokenBudget = Math.min(
            MAX_TOKEN_BUDGET,
            Math.floor(tokenBudget * GROWTH_FACTOR)
          );
          dynamicTokenBudget = tokenBudget;
        }
      }
      return res;
    } catch (e) {
      if (/Parameter limit exceeded/i.test(e.message || '') && tokenBudget > MIN_TOKEN_BUDGET) {
        if (lastGoodBudget) {
          tokenBudget = lastGoodBudget;
          dynamicTokenBudget = tokenBudget;
          budgetLocked = true;
          if (typeof window !== 'undefined' && window.qwenLoadConfig && window.qwenSaveConfig) {
            try {
              const cfg = await window.qwenLoadConfig();
              if (!cfg.tokenBudget) {
                cfg.tokenBudget = tokenBudget;
                await window.qwenSaveConfig(cfg);
              }
            } catch {}
          }
          continue;
        }
        tokenBudget = Math.max(MIN_TOKEN_BUDGET, Math.floor(tokenBudget / 2));
        dynamicTokenBudget = tokenBudget;
        continue;
      }
      throw e;
    }
  }
}

function _getTokenBudget() {
  return dynamicTokenBudget;
}

function _setTokenBudget(v, lock = v > 0) {
  if (v > 0) {
    dynamicTokenBudget = v;
    lastGoodBudget = v;
  } else {
    dynamicTokenBudget = 7000;
    lastGoodBudget = 0;
  }
  budgetLocked = lock;
}

async function batchOnce({
  texts = [],
  tokenBudget = dynamicTokenBudget,
  maxBatchSize = 2000,
  retries = 1,
  onProgress,
  onRetry,
  retryDelay,
  _stats,
  ...opts
}) {
  const stats = _stats || { requests: 0, tokens: 0, words: 0, start: Date.now(), totalRequests: 0 };
  const SEP = '\uE000';

  const mapping = [];
  texts.forEach((t, i) => {
    const key = `${opts.source}:${opts.target}:${t}`;
    if (cache.has(key)) {
      mapping.push({ index: i, chunk: 0, text: cache.get(key).text, cached: true });
      return;
    }
    const pieces = splitLongText(t, tokenBudget);
    pieces.forEach((p, idx) => mapping.push({ index: i, chunk: idx, text: p }));
  });
  const byIndex = new Map();
  mapping.forEach(m => {
    if (!byIndex.has(m.index)) byIndex.set(m.index, []);
    byIndex.get(m.index).push(m);
  });

  const groups = [];
  let group = [];
  let tokens = 0;
  for (const m of mapping.filter(m => !m.cached)) {
    const tk = approxTokens(m.text) + 1;
    if (group.length && (tokens + tk > tokenBudget || group.length >= maxBatchSize)) {
      groups.push(group);
      group = [];
      tokens = 0;
    }
    group.push(m);
    tokens += tk;
  }
  if (group.length) groups.push(group);
  stats.totalRequests += groups.length;

  for (const g of groups) {
    const joinedText = g.map(m => m.text.replaceAll(SEP, '')).join(SEP);
    const words = joinedText.replaceAll(SEP, ' ').trim().split(/\s+/).filter(Boolean).length;
    let res;
    try {
      res = await qwenTranslate({ ...opts, text: joinedText, onRetry, retryDelay });
    } catch (e) {
      if (/HTTP\s+400/i.test(e.message || '')) throw e;
      g.forEach(m => {
        m.result = m.text;
      });
      continue;
    }
    const tk = approxTokens(joinedText);
    stats.tokens += tk;
    stats.words += words;
    stats.requests++;
    const translated = res && typeof res.text === 'string' ? res.text.split(SEP) : [];
    if (translated.length !== g.length) {
      if (tokenBudget > MIN_TOKEN_BUDGET) {
        dynamicTokenBudget = Math.max(MIN_TOKEN_BUDGET, Math.floor(tokenBudget / 2));
      }
      for (const m of g) {
        let out;
        try {
          const single = await qwenTranslate({ ...opts, text: m.text, onRetry, retryDelay });
          out = single.text;
        } catch {
          out = m.text;
        }
        m.result = out;
        const key = `${opts.source}:${opts.target}:${m.text}`;
        cache.set(key, { text: out });
        stats.requests++;
        stats.tokens += approxTokens(m.text);
        stats.words += m.text.trim().split(/\s+/).filter(Boolean).length;
      }
      continue;
    }
    for (let i = 0; i < g.length; i++) {
      g[i].result = translated[i] || g[i].text;
      const key = `${opts.source}:${opts.target}:${g[i].text}`;
      cache.set(key, { text: g[i].result });
    }
    const elapsedMs = Date.now() - stats.start;
    const avg = elapsedMs / stats.requests;
    const etaMs = avg * (stats.totalRequests - stats.requests);
    if (onProgress)
      onProgress({ phase: 'translate', request: stats.requests, requests: stats.totalRequests, sample: g[0].text.slice(0, 80), elapsedMs, etaMs });
  }

  const results = new Array(texts.length).fill('');
  byIndex.forEach((arr, idx) => {
    const parts = arr
      .sort((a, b) => a.chunk - b.chunk)
      .map(m => (m.result !== undefined ? m.result : m.text));
    results[idx] = parts.join(' ').trim();
  });

  const retryTexts = [];
  const retryIdx = [];
  for (let i = 0; i < results.length; i++) {
    const orig = (texts[i] || '').trim();
    const out = (results[i] || '').trim();
    if (orig && out === orig && opts.source !== opts.target) {
      retryTexts.push(orig);
      retryIdx.push(i);
      const key = `${opts.source}:${opts.target}:${orig}`;
      cache.delete(key);
    }
  }
  if (retryTexts.length && retries > 0) {
    const retr = await qwenTranslateBatch({
      texts: retryTexts,
      tokenBudget,
      maxBatchSize,
      retries: retries - 1,
      onProgress,
      onRetry,
      retryDelay,
      _stats: stats,
      ...opts,
    });
    for (let i = 0; i < retryIdx.length; i++) {
      results[retryIdx[i]] = retr.texts[i];
      const key = `${opts.source}:${opts.target}:${retryTexts[i]}`;
      cache.set(key, { text: retr.texts[i] });
    }
  }

  if (!_stats) {
    stats.elapsedMs = Date.now() - stats.start;
    stats.wordsPerSecond = stats.words / (stats.elapsedMs / 1000 || 1);
    stats.wordsPerRequest = stats.words / (stats.requests || 1);
    stats.tokensPerRequest = stats.tokens / (stats.requests || 1);
    if (onProgress)
      onProgress({ phase: 'translate', request: stats.requests, requests: stats.totalRequests, done: true, stats });
  }

  return { texts: results, stats };
}

function splitLongText(text, maxTokens) {
  const parts = (text || '').split(/(?<=[\.?!])\s+/);
  const chunks = [];
  let cur = '';
  for (const part of parts) {
    const next = cur ? cur + ' ' + part : part;
    if (approxTokens(next) > maxTokens && cur) {
      chunks.push(cur);
      cur = part;
    } else {
      cur = next;
    }
  }
  if (cur) chunks.push(cur);
  const out = [];
  for (const ch of chunks) {
    if (approxTokens(ch) <= maxTokens) {
      out.push(ch);
    } else {
      let start = 0;
      const step = Math.max(128, Math.floor(maxTokens * 4));
      while (start < ch.length) {
        out.push(ch.slice(start, start + step));
        start += step;
      }
    }
  }
  return out;
}
function qwenClearCache() {
  cache.clear();
=======
function collapseSpacing(str) {
  return (str || '')
    .replace(/\b(?:[A-Za-z]\s)+[A-Za-z]\b/g, m => m.replace(/\s+/g, ''))
    .replace(/ {2,}/g, ' ');
>>>>>>> 972a7317
}
if (typeof window !== 'undefined') {
  window.qwenTranslate = qwenTranslate;
  window.qwenTranslateStream = qwenTranslateStream;
  window.qwenClearCache = qwenClearCache;
  window.qwenGetCacheSize = qwenGetCacheSize;
  window.qwenGetCompressionErrors = qwenGetCompressionErrors;
  window.qwenSetCacheLimit = qwenSetCacheLimit;
  window.qwenSetCacheTTL = qwenSetCacheTTL;
}
if (typeof self !== 'undefined' && typeof window === 'undefined') {
  self.qwenTranslate = qwenTranslate;
  self.qwenTranslateStream = qwenTranslateStream;
  self.qwenClearCache = qwenClearCache;
  self.qwenGetCacheSize = qwenGetCacheSize;
  self.qwenGetCompressionErrors = qwenGetCompressionErrors;
  self.qwenSetCacheLimit = qwenSetCacheLimit;
  self.qwenSetCacheTTL = qwenSetCacheTTL;
}
  if (typeof module !== 'undefined') {
    module.exports = {
      qwenTranslate,
      qwenTranslateStream,
      qwenClearCache,
      qwenGetCacheSize,
      qwenSetCacheLimit,
      qwenSetCacheTTL,
      _setMaxCacheEntries,
      _setCacheTTL,
      _setCacheEntryTimestamp,
      _setGetUsage,
      collapseSpacing,
    };
  }<|MERGE_RESOLUTION|>--- conflicted
+++ resolved
@@ -1,32 +1,8 @@
-<<<<<<< HEAD
 let fetchFn = typeof fetch !== 'undefined' ? fetch : undefined;
 var runWithRateLimit;
 var runWithRetry;
 var approxTokens;
 var getUsage;
-=======
-var transportTranslate;
-var getUsage;
-var _getUsage = () => (getUsage ? getUsage() : {});
-function _setGetUsage(fn) {
-  _getUsage = fn;
-}
-const attempts = 6;
-var cacheReady;
-var getCache;
-var setCache;
-var removeCache;
-var qwenClearCache;
-var qwenGetCacheSize;
-var qwenSetCacheLimit;
-var qwenSetCacheTTL;
-var qwenGetCompressionErrors;
-var _setMaxCacheEntries;
-var _setCacheTTL;
-var _setCacheEntryTimestamp;
-var LZString;
-var attempts = 6;
->>>>>>> 972a7317
 
 if (typeof window === 'undefined') {
   if (typeof self !== 'undefined' && self.qwenTransport) {
@@ -35,22 +11,15 @@
     ({ translate: transportTranslate } = require('./transport'));
   }
   if (typeof self !== 'undefined' && self.qwenThrottle) {
-<<<<<<< HEAD
     ({ runWithRateLimit, runWithRetry, approxTokens, getUsage } = self.qwenThrottle);
   } else {
     // Node 18+ provides a global fetch implementation
     fetchFn = typeof fetch !== 'undefined' ? fetch : require('cross-fetch');
     ({ runWithRateLimit, runWithRetry, approxTokens, getUsage } = require('./throttle'));
-=======
-    ({ getUsage } = self.qwenThrottle);
-  } else {
-    ({ getUsage } = require('./throttle'));
->>>>>>> 972a7317
   }
   ({ cacheReady, getCache, setCache, removeCache, qwenClearCache, qwenGetCacheSize, qwenSetCacheLimit, qwenSetCacheTTL, _setMaxCacheEntries, _setCacheTTL, _setCacheEntryTimestamp } = require('./cache'));
   LZString = require('lz-string');
 } else {
-<<<<<<< HEAD
   if (window.qwenThrottle) {
     ({ runWithRateLimit, runWithRetry, approxTokens, getUsage } = window.qwenThrottle);
   } else if (typeof require !== 'undefined') {
@@ -60,14 +29,93 @@
     runWithRetry = fn => fn();
     approxTokens = () => 0;
     getUsage = () => ({ requestLimit: 1, tokenLimit: 1, requests: 0, tokens: 0 });
-=======
-  if (window.qwenTransport) {
-    ({ translate: transportTranslate } = window.qwenTransport);
-  } else if (typeof require !== 'undefined') {
-    ({ translate: transportTranslate } = require('./transport'));
-  } else {
-    transportTranslate = async () => { throw new Error('Transport not available'); };
->>>>>>> 972a7317
+  }
+}
+
+const cache = new Map();
+
+function fetchViaXHR(url, { method = 'GET', headers = {}, body, signal }, debug) {
+  return new Promise((resolve, reject) => {
+    const xhr = new XMLHttpRequest();
+    xhr.open(method, url, true);
+    Object.entries(headers).forEach(([k, v]) => xhr.setRequestHeader(k, v));
+    xhr.responseType = 'text';
+    if (signal) {
+      if (signal.aborted) return reject(new DOMException('Aborted', 'AbortError'));
+      const onAbort = () => {
+        xhr.abort();
+        reject(new DOMException('Aborted', 'AbortError'));
+      };
+      signal.addEventListener('abort', onAbort, { once: true });
+      xhr.addEventListener('loadend', () => signal.removeEventListener('abort', onAbort));
+    }
+    xhr.onload = () => {
+      const resp = {
+        ok: xhr.status >= 200 && xhr.status < 300,
+        status: xhr.status,
+        json: async () => JSON.parse(xhr.responseText || 'null'),
+        text: async () => xhr.responseText,
+        headers: new Headers(),
+      };
+      if (debug) console.log('QTDEBUG: XHR status', xhr.status);
+      resolve(resp);
+    };
+    xhr.onerror = () => reject(new Error('Network error'));
+    xhr.send(body);
+  });
+}
+
+function withSlash(url) {
+  return url.endsWith('/') ? url : `${url}/`;
+}
+
+async function doFetch({ endpoint, apiKey, model, text, source, target, signal, debug, onData, stream = true }) {
+  const url = `${withSlash(endpoint)}services/aigc/text-generation/generation`;
+  if (debug) {
+    console.log('QTDEBUG: sending translation request to', url);
+    console.log('QTDEBUG: request params', { model, source, target, text });
+  }
+  const body = {
+    model,
+    input: { messages: [{ role: 'user', content: text }] },
+    parameters: {
+      translation_options: { source_lang: source, target_lang: target },
+    },
+  };
+  if (debug) console.log('QTDEBUG: request body', body);
+  const key = (apiKey || '').trim();
+  const headers = { 'Content-Type': 'application/json' };
+  if (key) headers.Authorization = /^bearer\s/i.test(key) ? key : `Bearer ${key}`;
+  if (stream) headers['X-DashScope-SSE'] = 'enable';
+  let resp;
+  try {
+    resp = await fetchFn(url, {
+      method: 'POST',
+      headers,
+      body: JSON.stringify(body),
+      signal,
+    });
+    if (debug) {
+      console.log('QTDEBUG: response status', resp.status);
+      console.log('QTDEBUG: response headers', Object.fromEntries(resp.headers.entries()));
+    }
+  } catch (e) {
+    if (!stream && typeof XMLHttpRequest !== 'undefined') {
+      if (debug) console.log('QTDEBUG: fetch failed, falling back to XHR');
+      resp = await fetchViaXHR(
+        url,
+        {
+          method: 'POST',
+          headers,
+          body: JSON.stringify(body),
+          signal,
+        },
+        debug
+      );
+    } else {
+      e.retryable = true;
+      throw e;
+    }
   }
   if (window.qwenThrottle) {
     ({ getUsage } = window.qwenThrottle);
@@ -85,23 +133,7 @@
   }
 }
 
-<<<<<<< HEAD
 async function qwenTranslate({ endpoint, apiKey, model, text, source, target, signal, debug = false, stream = false, noProxy = false, onRetry, retryDelay }) {
-=======
-async function qwenTranslate({ provider = 'qwen', endpoint, apiKey, model, models, text, source, target, signal, debug = false, stream = false, noProxy = false, onRetry, retryDelay, force = false }) {
-  await cacheReady;
-  const list = Array.isArray(models) && models.length ? models : model ? [model] : [];
-  let modelList = list.slice();
-  if (modelList.length > 1) {
-    try {
-      const usage = _getUsage();
-      const ratio = (usage.requests || 0) / Math.max(1, usage.requestLimit || 1);
-      model = ratio < 0.5 ? modelList[0] : modelList[1];
-    } catch {}
-  } else {
-    model = modelList[0];
-  }
->>>>>>> 972a7317
   if (debug) {
     console.log('QTDEBUG: qwenTranslate called with', {
       provider,
@@ -159,31 +191,12 @@
   }
 
   try {
-<<<<<<< HEAD
     const data = await runWithRetry(
       () => doFetch({ endpoint, apiKey, model, text, source, target, signal, debug, stream }),
       approxTokens(text),
       { attempts: 3, debug, onRetry, retryDelay }
     );
     cache.set(cacheKey, data);
-=======
-    const data = await transportTranslate({
-      provider,
-      endpoint,
-      apiKey,
-      model,
-      text,
-      source,
-      target,
-      signal,
-      debug,
-      stream,
-      onRetry,
-      retryDelay,
-      attempts: modelList.length > 1 ? 1 : attempts,
-    });
-    setCache(cacheKey, data);
->>>>>>> 972a7317
     if (debug) {
       console.log('QTDEBUG: translation successful');
       console.log('QTDEBUG: final text', data.text);
@@ -220,23 +233,7 @@
   }
 }
 
-<<<<<<< HEAD
 async function qwenTranslateStream({ endpoint, apiKey, model, text, source, target, signal, debug = false, stream = true, noProxy = false, onRetry, retryDelay }, onData) {
-=======
-async function qwenTranslateStream({ provider = 'qwen', endpoint, apiKey, model, models, text, source, target, signal, debug = false, stream = true, noProxy = false, onRetry, retryDelay, force = false }, onData) {
-  await cacheReady;
-  const list = Array.isArray(models) && models.length ? models : model ? [model] : [];
-  let modelList = list.slice();
-  if (modelList.length > 1) {
-    try {
-      const usage = _getUsage();
-      const ratio = (usage.requests || 0) / Math.max(1, usage.requestLimit || 1);
-      model = ratio < 0.5 ? modelList[0] : modelList[1];
-    } catch {}
-  } else {
-    model = modelList[0];
-  }
->>>>>>> 972a7317
   if (debug) {
     console.log('QTDEBUG: qwenTranslateStream called with', {
       endpoint,
@@ -256,32 +253,12 @@
     }
   }
   try {
-<<<<<<< HEAD
     const data = await runWithRetry(
       () => doFetch({ endpoint, apiKey, model, text, source, target, signal, debug, onData, stream }),
       approxTokens(text),
       { attempts: 3, debug, onRetry, retryDelay }
     );
     cache.set(cacheKey, data);
-=======
-    const data = await transportTranslate({
-      provider,
-      endpoint,
-      apiKey,
-      model,
-      text,
-      source,
-      target,
-      signal,
-      debug,
-      onData,
-      stream,
-      onRetry,
-      retryDelay,
-      attempts,
-    });
-    setCache(cacheKey, data);
->>>>>>> 972a7317
     if (debug) {
       console.log('QTDEBUG: translation successful');
       console.log('QTDEBUG: final text', data.text);
@@ -293,7 +270,6 @@
   }
 }
 
-<<<<<<< HEAD
 let dynamicTokenBudget = 7000;
 let lastGoodBudget = 0;
 let budgetLocked = false;
@@ -545,12 +521,6 @@
 }
 function qwenClearCache() {
   cache.clear();
-=======
-function collapseSpacing(str) {
-  return (str || '')
-    .replace(/\b(?:[A-Za-z]\s)+[A-Za-z]\b/g, m => m.replace(/\s+/g, ''))
-    .replace(/ {2,}/g, ' ');
->>>>>>> 972a7317
 }
 if (typeof window !== 'undefined') {
   window.qwenTranslate = qwenTranslate;
