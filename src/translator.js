var transportTranslate;
var getUsage;
<<<<<<< HEAD
var _setGetUsage = fn => { getUsage = fn; };
var getProvider;
=======
var _getUsage = () => (getUsage ? getUsage() : {});
function _setGetUsage(fn) {
  _getUsage = fn;
}
const attempts = 6;
>>>>>>> b78da377
var cacheReady;
var getCache;
var setCache;
var removeCache;
var qwenClearCache;
var qwenGetCacheSize;
var qwenSetCacheLimit;
var qwenSetCacheTTL;
var _setMaxCacheEntries;
var _setCacheTTL;
var _setCacheEntryTimestamp;
var LZString;

if (typeof window === 'undefined') {
  if (typeof self !== 'undefined' && self.qwenTransport) {
    ({ translate: transportTranslate } = self.qwenTransport);
  } else {
    ({ translate: transportTranslate } = require('./transport'));
  }
  if (typeof self !== 'undefined' && self.qwenThrottle) {
    ({ getUsage } = self.qwenThrottle);
  } else {
    ({ getUsage } = require('./throttle'));
  }
  ({ cacheReady, getCache, setCache, removeCache, qwenClearCache, qwenGetCacheSize, qwenSetCacheLimit, qwenSetCacheTTL, _setMaxCacheEntries, _setCacheTTL, _setCacheEntryTimestamp } = require('./cache'));
  LZString = require('lz-string');
} else {
  if (window.qwenTransport) {
    ({ translate: transportTranslate } = window.qwenTransport);
  } else if (typeof require !== 'undefined') {
    ({ translate: transportTranslate } = require('./transport'));
  } else {
    transportTranslate = async () => { throw new Error('Transport not available'); };
  }
  if (window.qwenThrottle) {
    ({ getUsage } = window.qwenThrottle);
  } else if (typeof require !== 'undefined') {
    ({ getUsage } = require('./throttle'));
  } else {
    getUsage = () => ({ requestLimit: 1, requests: 0 });
  }
  LZString = (typeof window !== 'undefined' ? window.LZString : undefined) ||
    (typeof self !== 'undefined' ? self.LZString : undefined) ||
    (typeof require !== 'undefined' ? require('lz-string') : undefined);
  if (typeof window !== 'undefined' && window.qwenCache) {
    ({ cacheReady, getCache, setCache, removeCache, qwenClearCache, qwenGetCacheSize, qwenSetCacheLimit, qwenSetCacheTTL, _setMaxCacheEntries, _setCacheTTL, _setCacheEntryTimestamp } = window.qwenCache);
  } else if (typeof self !== 'undefined' && self.qwenCache) {
    ({ cacheReady, getCache, setCache, removeCache, qwenClearCache, qwenGetCacheSize, qwenSetCacheLimit, qwenSetCacheTTL, _setMaxCacheEntries, _setCacheTTL, _setCacheEntryTimestamp } = self.qwenCache);
  } else if (typeof require !== 'undefined') {
    ({ cacheReady, getCache, setCache, removeCache, qwenClearCache, qwenGetCacheSize, qwenSetCacheLimit, qwenSetCacheTTL, _setMaxCacheEntries, _setCacheTTL, _setCacheEntryTimestamp } = require('./cache'));
  }
}

<<<<<<< HEAD
async function qwenTranslate({ provider = 'qwen', endpoint, apiKey, model, text, source, target, signal, debug = false, stream = false, noProxy = false, onRetry, retryDelay, force = false, domain }) {
=======
async function qwenTranslate({ provider = 'qwen', endpoint, apiKey, model, models, text, source, target, signal, debug = false, stream = false, noProxy = false, onRetry, retryDelay, attempts = 6, force = false }) {
>>>>>>> b78da377
  await cacheReady;
  const list = Array.isArray(models) && models.length ? models : model ? [model] : [];
  let modelList = list.slice();
  if (modelList.length > 1) {
    try {
      const usage = _getUsage();
      const ratio = (usage.requests || 0) / Math.max(1, usage.requestLimit || 1);
      model = ratio < 0.5 ? modelList[0] : modelList[1];
    } catch {}
  } else {
    model = modelList[0];
  }
  if (debug) {
    const modelList = Array.isArray(models) ? models : models ? [models] : [model];
    console.log('QTDEBUG: qwenTranslate called with', {
      provider,
      endpoint,
      apiKeySet: Boolean(apiKey),
      models: modelList,
      source,
      target,
      text: text && text.slice ? text.slice(0, 20) + (text.length > 20 ? '...' : '') : text,
    });
  }
  const cacheKey = `${provider}:${source}:${target}:${text}`;
  if (!force) {
    const cached = getCache(cacheKey);
    if (cached) return cached;
  }

  if (
    !noProxy &&
    typeof window !== 'undefined' &&
    typeof chrome !== 'undefined' &&
    chrome.runtime &&
    chrome.runtime.sendMessage
  ) {
    const ep = endpoint;
    if (debug) console.log('QTDEBUG: requesting translation via background script');
    const result = await new Promise((resolve, reject) => {
      try {
        chrome.runtime.sendMessage(
          {
            action: 'translate',
            opts: { provider, endpoint: ep, apiKey, model, models, text, source, target, debug },
          },
          res => {
            if (chrome.runtime.lastError) {
              reject(new Error(chrome.runtime.lastError.message));
            } else {
              resolve(res);
            }
          }
        );
      } catch (err) {
        reject(err);
      }
    });
    if (!result) {
      throw new Error('No response from background');
    }
    if (result.error) {
      throw new Error(result.error);
    }
    if (debug) console.log('QTDEBUG: background response received');
    setCache(cacheKey, { ...result, domain });
    return result;
  }

  try {
<<<<<<< HEAD
    const attempts = 3;
    const data = await runWithRetry(
      () => {
        const prov = getProvider ? getProvider(provider) : undefined;
        if (!prov || !prov.translate) throw new Error(`Unknown provider: ${provider}`);
        return prov.translate({ endpoint, apiKey, model, text, source, target, signal, debug, stream });
      },
      approxTokens(text),
      { attempts, debug, onRetry, retryDelay }
    );
    setCache(cacheKey, { ...data, domain });
    if (debug) {
      console.log('QTDEBUG: translation successful');
      console.log('QTDEBUG: final text', data.text);
=======
    const prov = getProvider ? getProvider(provider) : undefined;
    if (!prov || !prov.translate) throw new Error(`Unknown provider: ${provider}`);
    const list = Array.isArray(models) && models.length ? models : [model];
    const usage = getUsage ? getUsage() : {};
    let chosen = list[0];
    if (list.length > 1 && usage.requestLimit && usage.requests >= usage.requestLimit / 2) {
      chosen = list[1];
    }
    try {
      const data = await runWithRetry(
        () => prov.translate({ endpoint, apiKey, model: chosen, models, text, source, target, signal, debug, stream }),
        approxTokens(text),
        { attempts, debug, onRetry, retryDelay }
      );
      setCache(cacheKey, data);
      if (debug) {
        console.log('QTDEBUG: translation successful');
        console.log('QTDEBUG: final text', data.text);
      }
      return data;
    } catch (e) {
      if (list.length > 1 && chosen === list[0] && e.retryable) {
        const data = await runWithRetry(
          () => prov.translate({ endpoint, apiKey, model: list[1], models, text, source, target, signal, debug, stream }),
          approxTokens(text),
          { attempts, debug, onRetry, retryDelay }
        );
        setCache(cacheKey, data);
        if (debug) {
          console.log('QTDEBUG: translation successful');
          console.log('QTDEBUG: final text', data.text);
        }
        return data;
      }
      console.error('QTERROR: translation request failed', e);
      throw e;
>>>>>>> b78da377
    }
  } catch (e) {
    if (modelList && modelList.length > 1 && model === modelList[0]) {
      try {
        model = modelList[1];
        const data = await transportTranslate({
          provider,
          endpoint,
          apiKey,
          model,
          text,
          source,
          target,
          signal,
          debug,
          stream,
          onRetry,
          retryDelay,
          attempts,
        });
        setCache(cacheKey, data);
        return data;
      } catch (err) {
        console.error('QTERROR: translation request failed', err);
        throw err;
      }
    }
    console.error('QTERROR: translation request failed', e);
    throw e;
  }
}

<<<<<<< HEAD
function collapseSpacing(text) {
  const joined = text.replace(/\b(?:[A-Za-z](?:\s[A-Za-z]){1,})\b/g, s => s.replace(/\s+/g, ''));
  return joined.replace(/\s{2,}/g, ' ');
}

async function qwenTranslateStream({ provider = 'qwen', endpoint, apiKey, model, text, source, target, signal, debug = false, stream = true, noProxy = false, onRetry, retryDelay, force = false }, onData) {
=======
async function qwenTranslateStream({ provider = 'qwen', endpoint, apiKey, model, models, text, source, target, signal, debug = false, stream = true, noProxy = false, onRetry, retryDelay, attempts = 6, force = false }, onData) {
>>>>>>> b78da377
  await cacheReady;
  const list = Array.isArray(models) && models.length ? models : model ? [model] : [];
  let modelList = list.slice();
  if (modelList.length > 1) {
    try {
      const usage = _getUsage();
      const ratio = (usage.requests || 0) / Math.max(1, usage.requestLimit || 1);
      model = ratio < 0.5 ? modelList[0] : modelList[1];
    } catch {}
  } else {
    model = modelList[0];
  }
  if (debug) {
    const modelList = Array.isArray(models) ? models : models ? [models] : [model];
    console.log('QTDEBUG: qwenTranslateStream called with', {
      endpoint,
      apiKeySet: Boolean(apiKey),
      models: modelList,
      source,
      target,
      text: text && text.slice ? text.slice(0, 20) + (text.length > 20 ? '...' : '') : text,
    });
  }
  const cacheKey = `${provider}:${source}:${target}:${text}`;
  if (!force) {
    const data = getCache(cacheKey);
    if (data) {
      if (onData) onData(data.text);
      return data;
    }
  }
  try {
    const attempts = 3;
    const data = await runWithRetry(
      () => {
        const prov = getProvider ? getProvider(provider) : undefined;
        if (!prov || !prov.translate) throw new Error(`Unknown provider: ${provider}`);
        return prov.translate({ endpoint, apiKey, model, models, text, source, target, signal, debug, onData, stream });
      },
      approxTokens(text),
      { attempts, debug, onRetry, retryDelay }
    );
    setCache(cacheKey, { ...data, domain });
    if (debug) {
      console.log('QTDEBUG: translation successful');
      console.log('QTDEBUG: final text', data.text);
    }
    return data;
  } catch (e) {
    console.error('QTERROR: translation request failed', e);
    throw e;
  }
}

function collapseSpacing(text) {
  let prev;
  do {
    prev = text;
    text = text.replace(/(\b\w)\s(?=\w\b)/g, '$1');
  } while (text !== prev);
  return text.replace(/\s{2,}/g, ' ');
}

function _setGetUsage(fn) {
  getUsage = fn;
}

if (typeof globalThis !== 'undefined') {
  globalThis._setGetUsage = _setGetUsage;
}
if (typeof window !== 'undefined') {
  window.qwenTranslate = qwenTranslate;
  window.qwenTranslateStream = qwenTranslateStream;
  window.qwenClearCache = qwenClearCache;
  window.qwenGetCacheSize = qwenGetCacheSize;
  window.qwenSetCacheLimit = qwenSetCacheLimit;
  window.qwenSetCacheTTL = qwenSetCacheTTL;
  window._setGetUsage = _setGetUsage;
  window.collapseSpacing = collapseSpacing;
}
if (typeof self !== 'undefined' && typeof window === 'undefined') {
  self.qwenTranslate = qwenTranslate;
  self.qwenTranslateStream = qwenTranslateStream;
  self.qwenClearCache = qwenClearCache;
  self.qwenGetCacheSize = qwenGetCacheSize;
  self.qwenSetCacheLimit = qwenSetCacheLimit;
  self.qwenSetCacheTTL = qwenSetCacheTTL;
  self._setGetUsage = _setGetUsage;
  self.collapseSpacing = collapseSpacing;
}
if (typeof module !== 'undefined') {
  module.exports = {
    qwenTranslate,
    qwenTranslateStream,
    qwenClearCache,
    qwenGetCacheSize,
    qwenSetCacheLimit,
    qwenSetCacheTTL,
    _setGetUsage,
    collapseSpacing,
    _setMaxCacheEntries,
    _setCacheTTL,
    _setCacheEntryTimestamp,
    collapseSpacing,
    _setGetUsage,
  };
}<|MERGE_RESOLUTION|>--- conflicted
+++ resolved
@@ -1,15 +1,7 @@
 var transportTranslate;
 var getUsage;
-<<<<<<< HEAD
 var _setGetUsage = fn => { getUsage = fn; };
 var getProvider;
-=======
-var _getUsage = () => (getUsage ? getUsage() : {});
-function _setGetUsage(fn) {
-  _getUsage = fn;
-}
-const attempts = 6;
->>>>>>> b78da377
 var cacheReady;
 var getCache;
 var setCache;
@@ -63,11 +55,7 @@
   }
 }
 
-<<<<<<< HEAD
 async function qwenTranslate({ provider = 'qwen', endpoint, apiKey, model, text, source, target, signal, debug = false, stream = false, noProxy = false, onRetry, retryDelay, force = false, domain }) {
-=======
-async function qwenTranslate({ provider = 'qwen', endpoint, apiKey, model, models, text, source, target, signal, debug = false, stream = false, noProxy = false, onRetry, retryDelay, attempts = 6, force = false }) {
->>>>>>> b78da377
   await cacheReady;
   const list = Array.isArray(models) && models.length ? models : model ? [model] : [];
   let modelList = list.slice();
@@ -138,7 +126,6 @@
   }
 
   try {
-<<<<<<< HEAD
     const attempts = 3;
     const data = await runWithRetry(
       () => {
@@ -153,44 +140,7 @@
     if (debug) {
       console.log('QTDEBUG: translation successful');
       console.log('QTDEBUG: final text', data.text);
-=======
-    const prov = getProvider ? getProvider(provider) : undefined;
-    if (!prov || !prov.translate) throw new Error(`Unknown provider: ${provider}`);
-    const list = Array.isArray(models) && models.length ? models : [model];
-    const usage = getUsage ? getUsage() : {};
-    let chosen = list[0];
-    if (list.length > 1 && usage.requestLimit && usage.requests >= usage.requestLimit / 2) {
-      chosen = list[1];
-    }
-    try {
-      const data = await runWithRetry(
-        () => prov.translate({ endpoint, apiKey, model: chosen, models, text, source, target, signal, debug, stream }),
-        approxTokens(text),
-        { attempts, debug, onRetry, retryDelay }
-      );
-      setCache(cacheKey, data);
-      if (debug) {
-        console.log('QTDEBUG: translation successful');
-        console.log('QTDEBUG: final text', data.text);
-      }
-      return data;
-    } catch (e) {
-      if (list.length > 1 && chosen === list[0] && e.retryable) {
-        const data = await runWithRetry(
-          () => prov.translate({ endpoint, apiKey, model: list[1], models, text, source, target, signal, debug, stream }),
-          approxTokens(text),
-          { attempts, debug, onRetry, retryDelay }
-        );
-        setCache(cacheKey, data);
-        if (debug) {
-          console.log('QTDEBUG: translation successful');
-          console.log('QTDEBUG: final text', data.text);
-        }
-        return data;
-      }
-      console.error('QTERROR: translation request failed', e);
-      throw e;
->>>>>>> b78da377
+
     }
   } catch (e) {
     if (modelList && modelList.length > 1 && model === modelList[0]) {
@@ -223,16 +173,12 @@
   }
 }
 
-<<<<<<< HEAD
 function collapseSpacing(text) {
   const joined = text.replace(/\b(?:[A-Za-z](?:\s[A-Za-z]){1,})\b/g, s => s.replace(/\s+/g, ''));
   return joined.replace(/\s{2,}/g, ' ');
 }
 
 async function qwenTranslateStream({ provider = 'qwen', endpoint, apiKey, model, text, source, target, signal, debug = false, stream = true, noProxy = false, onRetry, retryDelay, force = false }, onData) {
-=======
-async function qwenTranslateStream({ provider = 'qwen', endpoint, apiKey, model, models, text, source, target, signal, debug = false, stream = true, noProxy = false, onRetry, retryDelay, attempts = 6, force = false }, onData) {
->>>>>>> b78da377
   await cacheReady;
   const list = Array.isArray(models) && models.length ? models : model ? [model] : [];
   let modelList = list.slice();
