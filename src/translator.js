--- conflicted
+++ resolved
@@ -1,13 +1,10 @@
 var transportTranslate;
-<<<<<<< HEAD
 var getUsage;
 var _getUsage = () => (getUsage ? getUsage() : {});
 function _setGetUsage(fn) {
   _getUsage = fn;
 }
 const attempts = 6;
-=======
->>>>>>> 7ef352f7
 var cacheReady;
 var getCache;
 var setCache;
@@ -26,7 +23,6 @@
 if (typeof window === 'undefined') {
   if (typeof self !== 'undefined' && self.qwenTransport) {
     ({ translate: transportTranslate } = self.qwenTransport);
-<<<<<<< HEAD
   } else {
     ({ translate: transportTranslate } = require('./transport'));
   }
@@ -51,17 +47,6 @@
     ({ getUsage } = require('./throttle'));
   } else {
     getUsage = () => ({ requestLimit: 1, requests: 0 });
-=======
-  } else {
-    ({ translate: transportTranslate } = require('./transport'));
-  }
-  ({ cacheReady, getCache, setCache, removeCache, qwenClearCache, qwenGetCacheSize, qwenGetCompressionErrors, qwenSetCacheLimit, qwenSetCacheTTL, _setMaxCacheEntries, _setCacheTTL, _setCacheEntryTimestamp } = require('./cache'));
-} else {
-  if (window.qwenTransport) {
-    ({ translate: transportTranslate } = window.qwenTransport);
-  } else if (typeof require !== 'undefined') {
-    ({ translate: transportTranslate } = require('./transport'));
->>>>>>> 7ef352f7
   }
   if (window.qwenCache) {
     ({ cacheReady, getCache, setCache, removeCache, qwenClearCache, qwenGetCacheSize, qwenGetCompressionErrors, qwenSetCacheLimit, qwenSetCacheTTL, _setMaxCacheEntries, _setCacheTTL, _setCacheEntryTimestamp } = window.qwenCache);
@@ -70,29 +55,10 @@
   } else if (typeof require !== 'undefined') {
     ({ cacheReady, getCache, setCache, removeCache, qwenClearCache, qwenGetCacheSize, qwenGetCompressionErrors, qwenSetCacheLimit, qwenSetCacheTTL, _setMaxCacheEntries, _setCacheTTL, _setCacheEntryTimestamp } = require('./cache'));
   }
-<<<<<<< HEAD
-=======
-  if (typeof window !== 'undefined' && window.qwenProviders) {
-    ({ getProvider } = window.qwenProviders);
-  } else if (typeof self !== 'undefined' && self.qwenProviders) {
-    ({ getProvider } = self.qwenProviders);
-  } else if (typeof require !== 'undefined' && !getProvider) {
-    ({ getProvider } = require('./providers'));
-    require('./providers/qwen');
-  }
-  if (typeof window !== 'undefined' && window.qwenThrottle) {
-    ({ runWithRateLimit, runWithRetry, approxTokens, getUsage } = window.qwenThrottle);
-  } else if (typeof self !== 'undefined' && self.qwenThrottle) {
-    ({ runWithRateLimit, runWithRetry, approxTokens, getUsage } = self.qwenThrottle);
-  } else if (typeof require !== 'undefined') {
-    ({ runWithRateLimit, runWithRetry, approxTokens, getUsage } = require('./throttle'));
-  }
->>>>>>> 7ef352f7
 }
 
 async function qwenTranslate({ provider = 'qwen', endpoint, apiKey, model, models, text, source, target, signal, debug = false, stream = false, noProxy = false, onRetry, retryDelay, force = false }) {
   await cacheReady;
-<<<<<<< HEAD
   const list = Array.isArray(models) && models.length ? models : model ? [model] : [];
   let modelList = list.slice();
   if (modelList.length > 1) {
@@ -103,17 +69,6 @@
     } catch {}
   } else {
     model = modelList[0];
-=======
-  const modelList = Array.isArray(models) && models.length ? models : model ? [model] : [];
-  let chosenModel = modelList[0] || model;
-  if (modelList.length > 1 && getUsage) {
-    try {
-      const usage = await getUsage();
-      if (usage.requestLimit && usage.requests >= usage.requestLimit / 2) {
-        chosenModel = modelList[1];
-      }
-    } catch {}
->>>>>>> 7ef352f7
   }
   if (debug) {
     console.log('QTDEBUG: qwenTranslate called with', {
@@ -171,7 +126,6 @@
     return result;
   }
 
-<<<<<<< HEAD
   try {
     const data = await transportTranslate({
       provider,
@@ -188,20 +142,6 @@
       retryDelay,
       attempts: modelList.length > 1 ? 1 : attempts,
     });
-=======
-  const translateOnce = m =>
-    runWithRetry(
-      () => {
-        const prov = getProvider ? getProvider(provider) : undefined;
-        if (!prov || !prov.translate) throw new Error(`Unknown provider: ${provider}`);
-        return prov.translate({ endpoint, apiKey, model: m, text, source, target, signal, debug, stream });
-      },
-      approxTokens(text),
-      { attempts: modelList.length > 1 ? 1 : attempts, debug, onRetry, retryDelay }
-    );
-  try {
-    const data = await translateOnce(chosenModel);
->>>>>>> 7ef352f7
     setCache(cacheKey, data);
     if (debug) {
       console.log('QTDEBUG: translation successful');
@@ -209,7 +149,6 @@
     }
     return data;
   } catch (e) {
-<<<<<<< HEAD
     if (modelList && modelList.length > 1 && model === modelList[0]) {
       try {
         model = modelList[1];
@@ -234,16 +173,6 @@
         console.error('QTERROR: translation request failed', err);
         throw err;
       }
-=======
-    if (modelList.length > 1 && /429/.test(e.message) && chosenModel !== modelList[1]) {
-      const data = await translateOnce(modelList[1]);
-      setCache(cacheKey, data);
-      if (debug) {
-        console.log('QTDEBUG: translation successful');
-        console.log('QTDEBUG: final text', data.text);
-      }
-      return data;
->>>>>>> 7ef352f7
     }
     console.error('QTERROR: translation request failed', e);
     throw e;
@@ -252,7 +181,6 @@
 
 async function qwenTranslateStream({ provider = 'qwen', endpoint, apiKey, model, models, text, source, target, signal, debug = false, stream = true, noProxy = false, onRetry, retryDelay, force = false }, onData) {
   await cacheReady;
-<<<<<<< HEAD
   const list = Array.isArray(models) && models.length ? models : model ? [model] : [];
   let modelList = list.slice();
   if (modelList.length > 1) {
@@ -264,9 +192,6 @@
   } else {
     model = modelList[0];
   }
-=======
-  const modelList = Array.isArray(models) ? models : models ? [models] : [model];
->>>>>>> 7ef352f7
   if (debug) {
     console.log('QTDEBUG: qwenTranslateStream called with', {
       endpoint,
@@ -286,10 +211,6 @@
     }
   }
   try {
-<<<<<<< HEAD
-=======
-    const attempts = 3;
->>>>>>> 7ef352f7
     const data = await transportTranslate({
       provider,
       endpoint,
@@ -300,18 +221,11 @@
       target,
       signal,
       debug,
-<<<<<<< HEAD
       onData,
-=======
->>>>>>> 7ef352f7
       stream,
       onRetry,
       retryDelay,
       attempts,
-<<<<<<< HEAD
-=======
-      onData,
->>>>>>> 7ef352f7
     });
     setCache(cacheKey, data);
     if (debug) {
@@ -325,24 +239,10 @@
   }
 }
 
-<<<<<<< HEAD
 function collapseSpacing(str) {
   return (str || '')
     .replace(/\b(?:[A-Za-z]\s)+[A-Za-z]\b/g, m => m.replace(/\s+/g, ''))
     .replace(/ {2,}/g, ' ');
-=======
-function collapseSpacing(text) {
-  return text
-    .split(/\s{2,}/)
-    .map(seg =>
-      /^(?:[A-Za-z]\s+)+[A-Za-z]$/.test(seg) ? seg.replace(/\s+/g, '') : seg
-    )
-    .join(' ');
-}
-
-function _setGetUsage(fn) {
-  getUsage = fn;
->>>>>>> 7ef352f7
 }
 if (typeof window !== 'undefined') {
   window.qwenTranslate = qwenTranslate;
@@ -362,7 +262,6 @@
   self.qwenSetCacheLimit = qwenSetCacheLimit;
   self.qwenSetCacheTTL = qwenSetCacheTTL;
 }
-<<<<<<< HEAD
   if (typeof module !== 'undefined') {
     module.exports = {
       qwenTranslate,
@@ -377,25 +276,4 @@
       _setGetUsage,
       collapseSpacing,
     };
-  }
-=======
-if (typeof global !== 'undefined') {
-  global._setGetUsage = _setGetUsage;
-}
-if (typeof module !== 'undefined') {
-  module.exports = {
-    qwenTranslate,
-    qwenTranslateStream,
-    qwenClearCache,
-    qwenGetCacheSize,
-    qwenGetCompressionErrors,
-    qwenSetCacheLimit,
-    qwenSetCacheTTL,
-    _setMaxCacheEntries,
-    _setCacheTTL,
-    _setCacheEntryTimestamp,
-    _setGetUsage,
-    collapseSpacing,
-  };
-}
->>>>>>> 7ef352f7
+  }