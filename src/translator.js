--- conflicted
+++ resolved
@@ -707,7 +707,6 @@
   CACHE_TTL_MS = ms;
 }
 
-<<<<<<< HEAD
 function qwenSetCacheLimit(n) {
   _setMaxCacheEntries(n);
 }
@@ -716,8 +715,6 @@
   _setCacheTTL(ms);
 }
 
-=======
->>>>>>> 64c099ce
 function _setCacheEntryTimestamp(key, ts) {
   const entry = cache.get(key);
   if (entry) {
@@ -731,11 +728,8 @@
   window.qwenTranslateBatch = qwenTranslateBatch;
   window.qwenClearCache = qwenClearCache;
   window.qwenGetCacheSize = qwenGetCacheSize;
-<<<<<<< HEAD
   window.qwenSetCacheLimit = qwenSetCacheLimit;
   window.qwenSetCacheTTL = qwenSetCacheTTL;
-=======
->>>>>>> 64c099ce
   window.qwenSetTokenBudget = _setTokenBudget;
 }
 if (typeof self !== 'undefined' && typeof window === 'undefined') {
@@ -744,11 +738,8 @@
   self.qwenTranslateBatch = qwenTranslateBatch;
   self.qwenClearCache = qwenClearCache;
   self.qwenGetCacheSize = qwenGetCacheSize;
-<<<<<<< HEAD
   self.qwenSetCacheLimit = qwenSetCacheLimit;
   self.qwenSetCacheTTL = qwenSetCacheTTL;
-=======
->>>>>>> 64c099ce
   self.qwenSetTokenBudget = _setTokenBudget;
 }
 if (typeof module !== 'undefined') {
@@ -758,11 +749,8 @@
     qwenTranslateBatch,
     qwenClearCache,
     qwenGetCacheSize,
-<<<<<<< HEAD
     qwenSetCacheLimit,
     qwenSetCacheTTL,
-=======
->>>>>>> 64c099ce
     _getTokenBudget,
     _setTokenBudget,
     _setMaxCacheEntries,
