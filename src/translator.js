--- conflicted
+++ resolved
@@ -13,15 +13,9 @@
 var LZString;
 var attempts = 6;
 var runWithRateLimit;
-<<<<<<< HEAD
 var runWithRetry;
 var approxTokens;
 var getUsage;
-=======
-var approxTokens;
-var getUsage;
-var runWithRetry;
->>>>>>> eeebce15
 
 if (typeof window === 'undefined') {
   if (typeof self !== 'undefined' && self.qwenTransport) {
@@ -68,11 +62,8 @@
     ({ runWithRetry } = self.qwenRetry);
   } else if (typeof require !== 'undefined') {
     ({ runWithRetry } = require('./retry'));
-<<<<<<< HEAD
   } else {
     runWithRetry = fn => fn();
-=======
->>>>>>> eeebce15
   }
 }
 
