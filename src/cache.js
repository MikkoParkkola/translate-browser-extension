const cache = new Map();
let MAX_CACHE_ENTRIES = 1000;
let CACHE_TTL_MS = 30 * 24 * 60 * 60 * 1000; // 30 days
let cacheReady = Promise.resolve();
let LZString;
<<<<<<< HEAD
let compressionErrors = 0;
let hitCount = 0;
let missCount = 0;
=======
let hits = 0;
let misses = 0;
>>>>>>> 15be1ca5

if (typeof window === 'undefined') {
  LZString = require('lz-string');
} else {
  LZString = (typeof window !== 'undefined' && window.LZString) ||
    (typeof self !== 'undefined' && self.LZString) ||
    (typeof require !== 'undefined' ? require('lz-string') : undefined);
}

function encodeCacheValue(val) {
  try {
    const json = JSON.stringify(val);
    return LZString ? LZString.compressToUTF16(json) : json;
  } catch {
    compressionErrors++;
    try { return JSON.stringify(val); } catch { return val; }
  }
}

function decodeCacheValue(val) {
  if (typeof val !== 'string') return val;
  if (LZString) {
    try {
      const json = LZString.decompressFromUTF16(val);
      if (json) return JSON.parse(json);
      compressionErrors++;
    } catch {
      compressionErrors++;
      return null;
    }
  }
  try {
    return JSON.parse(val);
  } catch {
    compressionErrors++;
    return null;
  }
}

if (typeof chrome !== 'undefined' && chrome.storage && chrome.storage.local) {
  cacheReady = new Promise(resolve => {
    chrome.storage.local.get(['qwenCache'], res => {
      const data = res && res.qwenCache ? res.qwenCache : {};
      const pruned = {};
      const now = Date.now();
      Object.entries(data).forEach(([k, v]) => {
        const val = decodeCacheValue(v);
        if (val && (!val.ts || now - val.ts <= CACHE_TTL_MS)) {
          cache.set(k, val);
          pruned[k] = v;
        }
      });
      chrome.storage.local.set({ qwenCache: pruned });
      resolve();
    });
  });
} else if (typeof globalThis !== 'undefined' && globalThis.localStorage) {
  try {
    const data = JSON.parse(globalThis.localStorage.getItem('qwenCache') || '{}');
    const pruned = {};
    const now = Date.now();
    Object.entries(data).forEach(([k, v]) => {
      const val = decodeCacheValue(v);
      if (val && (!val.ts || now - val.ts <= CACHE_TTL_MS)) {
        cache.set(k, val);
        pruned[k] = v;
      }
    });
    globalThis.localStorage.setItem('qwenCache', JSON.stringify(pruned));
  } catch {
    try {
      globalThis.localStorage.removeItem('qwenCache');
    } catch {}
  }
}

function persistCache(key, value) {
  const encoded = encodeCacheValue(value);
  if (typeof chrome !== 'undefined' && chrome.storage && chrome.storage.local) {
    chrome.storage.local.get(['qwenCache'], res => {
      const obj = res && res.qwenCache ? res.qwenCache : {};
      obj[key] = encoded;
      chrome.storage.local.set({ qwenCache: obj });
    });
  } else if (typeof localStorage !== 'undefined') {
    try {
      const obj = JSON.parse(localStorage.getItem('qwenCache') || '{}');
      obj[key] = encoded;
      localStorage.setItem('qwenCache', JSON.stringify(obj));
    } catch {}
  }
}

function getCache(key) {
  const entry = cache.get(key);
  if (!entry) {
<<<<<<< HEAD
    missCount++;
=======
    misses++;
>>>>>>> 15be1ca5
    return;
  }
  if (entry.ts && Date.now() - entry.ts > CACHE_TTL_MS) {
    removeCache(key);
<<<<<<< HEAD
    missCount++;
    return;
  }
  hitCount++;
=======
    misses++;
    return;
  }
  hits++;
>>>>>>> 15be1ca5
  return entry;
}

function setCache(key, value, origin) {
  const entry = { ...value, origin, ts: Date.now() };
  cache.set(key, entry);
  if (cache.size > MAX_CACHE_ENTRIES) {
    const first = cache.keys().next().value;
    removeCache(first);
  }
  persistCache(key, entry);
}

function removeCache(key) {
  cache.delete(key);
  if (typeof chrome !== 'undefined' && chrome.storage && chrome.storage.local) {
    chrome.storage.local.get(['qwenCache'], res => {
      const obj = res && res.qwenCache ? res.qwenCache : {};
      delete obj[key];
      chrome.storage.local.set({ qwenCache: obj });
    });
  } else if (typeof localStorage !== 'undefined') {
    try {
      const obj = JSON.parse(localStorage.getItem('qwenCache') || '{}');
      delete obj[key];
      localStorage.setItem('qwenCache', JSON.stringify(obj));
    } catch {}
  }
}

function qwenClearCache() {
  cache.clear();
<<<<<<< HEAD
  compressionErrors = 0;
  hitCount = 0;
  missCount = 0;
=======
  qwenResetCacheStats();
>>>>>>> 15be1ca5
  if (typeof chrome !== 'undefined' && chrome.storage && chrome.storage.local) {
    chrome.storage.local.remove('qwenCache');
  } else if (typeof localStorage !== 'undefined') {
    localStorage.removeItem('qwenCache');
  }
}

function qwenGetCacheSize() {
  return cache.size;
}

function qwenGetCompressionErrors() {
  return compressionErrors;
}

function qwenGetCacheStats() {
  const total = hitCount + missCount;
  const hitRate = total ? hitCount / total : 0;
  return { hits: hitCount, misses: missCount, hitRate };
}

function qwenGetDomainCounts() {
  const counts = {};
  cache.forEach(v => {
    const d = v.origin || 'unknown';
    counts[d] = (counts[d] || 0) + 1;
  });
  return counts;
}

function qwenClearCacheDomain(domain) {
  Array.from(cache.entries()).forEach(([k, v]) => {
    if (v.origin === domain) removeCache(k);
  });
}

function qwenClearCacheLangPair(source, target) {
  Array.from(cache.keys()).forEach(k => {
    const parts = k.split(':');
    if (parts[1] === source && parts[2] === target) removeCache(k);
  });
}

function _setMaxCacheEntries(n) {
  MAX_CACHE_ENTRIES = n;
}

function _setCacheTTL(ms) {
  CACHE_TTL_MS = ms;
}

function qwenSetCacheLimit(n) {
  _setMaxCacheEntries(n);
}

function qwenSetCacheTTL(ms) {
  _setCacheTTL(ms);
}

function _setCacheEntryTimestamp(key, ts) {
  const entry = cache.get(key);
  if (entry) {
    entry.ts = ts;
    persistCache(key, entry);
  }
}

function qwenGetCacheStats() {
  const total = hits + misses;
  return { hits, misses, hitRate: total ? hits / total : 0 };
}

function qwenResetCacheStats() {
  hits = 0;
  misses = 0;
}

function qwenGetDomainCounts() {
  const counts = {};
  cache.forEach(v => {
    const d = v.domain || 'unknown';
    counts[d] = (counts[d] || 0) + 1;
  });
  return counts;
}

function qwenClearCacheDomain(domain) {
  cache.forEach((v, k) => {
    if (v.domain === domain) removeCache(k);
  });
}

function qwenClearCacheLangPair(source, target) {
  cache.forEach((v, k) => {
    const parts = k.split(':');
    if (parts[1] === source && parts[2] === target) removeCache(k);
  });
}

const api = {
  cacheReady,
  getCache,
  setCache,
  removeCache,
  qwenClearCache,
  qwenGetCacheSize,
  qwenGetCompressionErrors,
   qwenGetCacheStats,
   qwenGetDomainCounts,
   qwenClearCacheDomain,
   qwenClearCacheLangPair,
  qwenSetCacheLimit,
  qwenSetCacheTTL,
  qwenGetCacheStats,
  qwenResetCacheStats,
  qwenGetDomainCounts,
  qwenClearCacheDomain,
  qwenClearCacheLangPair,
  _setMaxCacheEntries,
  _setCacheTTL,
  _setCacheEntryTimestamp,
};

if (typeof window !== 'undefined') {
  window.qwenCache = api;
  Object.assign(window, api);
}
if (typeof self !== 'undefined' && typeof window === 'undefined') {
  self.qwenCache = api;
  Object.assign(self, api);
}
if (typeof module !== 'undefined') {
  module.exports = api;
}<|MERGE_RESOLUTION|>--- conflicted
+++ resolved
@@ -3,14 +3,9 @@
 let CACHE_TTL_MS = 30 * 24 * 60 * 60 * 1000; // 30 days
 let cacheReady = Promise.resolve();
 let LZString;
-<<<<<<< HEAD
 let compressionErrors = 0;
 let hitCount = 0;
 let missCount = 0;
-=======
-let hits = 0;
-let misses = 0;
->>>>>>> 15be1ca5
 
 if (typeof window === 'undefined') {
   LZString = require('lz-string');
@@ -107,26 +102,15 @@
 function getCache(key) {
   const entry = cache.get(key);
   if (!entry) {
-<<<<<<< HEAD
     missCount++;
-=======
-    misses++;
->>>>>>> 15be1ca5
     return;
   }
   if (entry.ts && Date.now() - entry.ts > CACHE_TTL_MS) {
     removeCache(key);
-<<<<<<< HEAD
     missCount++;
     return;
   }
   hitCount++;
-=======
-    misses++;
-    return;
-  }
-  hits++;
->>>>>>> 15be1ca5
   return entry;
 }
 
@@ -159,13 +143,9 @@
 
 function qwenClearCache() {
   cache.clear();
-<<<<<<< HEAD
   compressionErrors = 0;
   hitCount = 0;
   missCount = 0;
-=======
-  qwenResetCacheStats();
->>>>>>> 15be1ca5
   if (typeof chrome !== 'undefined' && chrome.storage && chrome.storage.local) {
     chrome.storage.local.remove('qwenCache');
   } else if (typeof localStorage !== 'undefined') {
