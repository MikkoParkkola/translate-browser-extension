<<<<<<< HEAD
importScripts('throttle.js', 'lz-string.min.js', 'providers/index.js', 'providers/qwen.js', 'translator.js', 'usageColor.js');
=======
importScripts('throttle.js', 'lz-string.min.js', 'translator.js', 'usageColor.js');
>>>>>>> 03771bbf

chrome.storage.sync.get(
  { cacheMaxEntries: 1000, cacheTTL: 30 * 24 * 60 * 60 * 1000 },
  cfg => {
    if (self.qwenSetCacheLimit) self.qwenSetCacheLimit(cfg.cacheMaxEntries);
    if (self.qwenSetCacheTTL) self.qwenSetCacheTTL(cfg.cacheTTL);
  }
);

chrome.runtime.onInstalled.addListener(() => {
  console.log('Qwen Translator installed');
  chrome.contextMenus.create({
    id: 'qwen-translate-selection',
    title: 'Translate selection',
    contexts: ['selection'],
  });
});

chrome.contextMenus.onClicked.addListener((info, tab) => {
  if (info.menuItemId === 'qwen-translate-selection' && tab && tab.id) {
    chrome.tabs.sendMessage(tab.id, { action: 'translate-selection' });
  }
});

// Redirect top-level PDF navigations to our custom viewer
chrome.tabs.onUpdated.addListener((tabId, changeInfo, tab) => {
  const url = changeInfo.url || tab.url;
  if (!url) return;
  if (url.startsWith(chrome.runtime.getURL('pdfViewer.html'))) return;
  try {
    const u = new URL(url);
    if ((u.protocol === 'http:' || u.protocol === 'https:' || u.protocol === 'file:') && u.pathname.toLowerCase().endsWith('.pdf')) {
      const viewer = chrome.runtime.getURL('pdfViewer.html') + '?file=' + encodeURIComponent(url);
      chrome.tabs.update(tabId, { url: viewer });
    }
  } catch (e) {
    // ignore invalid URLs
  }
});

let throttleReady;
let activeTranslations = 0;
let translationStatus = { active: false };
let usingPlus = false;
const PRICES = {
  'qwen-mt-turbo': { in: 0.16, out: 0.49 },
  'qwen-mt-plus': { in: 2.46, out: 7.37 },
};
const modelUsage = {
  'qwen-mt-turbo': {
    requests: 0,
    tokens: 0,
    tokensIn: 0,
    tokensOut: 0,
    requestLimit: 60,
    tokenLimit: 31980,
  },
  'qwen-mt-plus': {
    requests: 0,
    tokens: 0,
    tokensIn: 0,
    tokensOut: 0,
    requestLimit: 60,
    tokenLimit: 23797,
  },
};


async function updateIcon() {
  await ensureThrottle();
  const { requests, requestLimit, tokens, tokenLimit } = self.qwenThrottle.getUsage();
  const reqPct = requestLimit ? requests / requestLimit : 0;
  const tokPct = tokenLimit ? tokens / tokenLimit : 0;
  const pct = Math.min(Math.max(reqPct, tokPct), 1);

  const size = 128;
  const c = new OffscreenCanvas(size, size);
  const ctx = c.getContext('2d');
  ctx.clearRect(0, 0, size, size);

  // outer ring
  const ringWidth = 12;
  ctx.lineWidth = ringWidth;
  ctx.strokeStyle = '#c0c0c0';
  ctx.beginPath();
  ctx.arc(size / 2, size / 2, size / 2 - ringWidth, 0, 2 * Math.PI);
  ctx.stroke();

  // inner circle reflects highest quota usage
  const minR = 10;
  const maxR = size / 2 - ringWidth - 4;
  const radius = minR + pct * (maxR - minR);
  const color = usingPlus
    ? '#e74c3c'
    : self.qwenUsageColor
    ? self.qwenUsageColor(pct)
    : '#d0d4da';

  ctx.fillStyle = color;
  ctx.beginPath();
  ctx.arc(size / 2, size / 2, radius, 0, 2 * Math.PI);
  ctx.fill();

  const imageData = ctx.getImageData(0, 0, size, size);
  chrome.action.setIcon({ imageData: { 128: imageData } });
}

function updateBadge() {
  const busy = activeTranslations > 0;
  const text = usingPlus ? 'P' : busy ? '…' : '';
  chrome.action.setBadgeText({ text });
  if (chrome.action.setBadgeBackgroundColor) {
    chrome.action.setBadgeBackgroundColor({
      color: usingPlus ? '#ff4500' : busy ? '#ff4500' : '#00000000',
    });
  }
  updateIcon();
}
updateBadge();
setInterval(updateIcon, 500);
function ensureThrottle() {
  if (!throttleReady) {
    throttleReady = new Promise(resolve => {
      chrome.storage.sync.get(
        { requestLimit: 60, tokenLimit: 31980 },
        cfg => {
          self.qwenThrottle.configure({
            requestLimit: cfg.requestLimit,
            tokenLimit: cfg.tokenLimit,
            windowMs: 60000,
          });
          Object.keys(modelUsage).forEach(m => {
            modelUsage[m].requestLimit = cfg.requestLimit;
            modelUsage[m].tokenLimit = cfg.tokenLimit;
          });
          resolve();
        }
      );
    });
  }
  return throttleReady;
}

function recordUsage(model, tokensIn, tokensOut) {
  return new Promise(resolve => {
    const entry = { time: Date.now(), model, tokensIn, tokensOut };
    chrome.storage.local.get('usageHistory', data => {
      const history = Array.isArray(data.usageHistory) ? data.usageHistory : [];
      history.push(entry);
      const cutoff = Date.now() - 30 * 24 * 60 * 60 * 1000;
      const filtered = history.filter(e => e.time >= cutoff);
      chrome.storage.local.set({ usageHistory: filtered }, resolve);
    });
  });
}

async function handleTranslate(opts) {
<<<<<<< HEAD
  const { provider = 'qwen', endpoint, apiKey, model, text, source, target, debug } = opts;
  if (debug) console.log('QTDEBUG: background translating via', endpoint);
=======
  const { endpoint, apiKey, model, models, text, source, target, debug } = opts;
  const ep = endpoint.endsWith('/') ? endpoint : `${endpoint}/`;
  if (debug) console.log('QTDEBUG: background translating via', ep);
>>>>>>> 03771bbf

  await ensureThrottle();

  const controller = new AbortController();
  const timeout = setTimeout(() => controller.abort(), 20000);
  activeTranslations++;
  usingPlus =
    model === 'qwen-mt-plus' ||
    (Array.isArray(models) && models[0] === 'qwen-mt-plus');
  updateBadge();

  try {
    const result = await self.qwenTranslate({
      provider,
      endpoint,
      apiKey,
      model,
      models,
      text,
      source,
      target,
      debug,
      signal: controller.signal,
      stream: false,
    });
    const usedModel = model;
    if (modelUsage[usedModel]) {
      modelUsage[usedModel].requests++;
      try {
        const tokensIn = self.qwenThrottle.approxTokens(text);
        const tokensOut = self.qwenThrottle.approxTokens(result.text || '');
        modelUsage[usedModel].tokens += tokensIn + tokensOut;
        modelUsage[usedModel].tokensIn += tokensIn;
        modelUsage[usedModel].tokensOut += tokensOut;
        await recordUsage(usedModel, tokensIn, tokensOut);
      } catch {}
    }
    if (debug) console.log('QTDEBUG: background translation completed');
    return result;
  } catch (err) {
    console.error('QTERROR: background translation error', err);
    return { error: err.message };
  } finally {
    clearTimeout(timeout);
    activeTranslations--;
    usingPlus = false;
    updateBadge();
  }
}

chrome.runtime.onMessage.addListener((msg, sender, sendResponse) => {
  if (msg.action === 'translate') {
    handleTranslate(msg.opts)
      .then(sendResponse)
      .catch(err => sendResponse({ error: err.message }));
    return true;
  }
  if (msg.action === 'ping') {
    if (msg.debug) console.log('QTDEBUG: ping received');
    sendResponse({ ok: true });
    return true;
  }
  if (msg.action === 'usage') {
    ensureThrottle().then(() => {
      chrome.storage.local.get('usageHistory', data => {
        const stats = self.qwenThrottle.getUsage();
        stats.models = modelUsage;
        const history = Array.isArray(data.usageHistory) ? data.usageHistory : [];
        const now = Date.now();
        const windows = { '24h': 24 * 60 * 60 * 1000, '7d': 7 * 24 * 60 * 60 * 1000, '30d': 30 * 24 * 60 * 60 * 1000 };
        const costs = {
          'qwen-mt-turbo': { '24h': 0, '7d': 0, '30d': 0 },
          'qwen-mt-plus': { '24h': 0, '7d': 0, '30d': 0 },
          total: { '24h': 0, '7d': 0, '30d': 0 },
          daily: [],
        };
        history.forEach(h => {
          const price = PRICES[h.model] || { in: 0, out: 0 };
          const cost = (h.tokensIn * price.in + h.tokensOut * price.out) / 1e6;
          if (now - h.time <= windows['24h']) {
            costs[h.model]['24h'] += cost;
            costs.total['24h'] += cost;
          }
          if (now - h.time <= windows['7d']) {
            costs[h.model]['7d'] += cost;
            costs.total['7d'] += cost;
          }
          if (now - h.time <= windows['30d']) {
            costs[h.model]['30d'] += cost;
            costs.total['30d'] += cost;
          }
        });
        for (let i = 29; i >= 0; i--) {
          const dayStart = new Date(now - i * 24 * 60 * 60 * 1000);
          dayStart.setHours(0, 0, 0, 0);
          const dayEnd = dayStart.getTime() + 24 * 60 * 60 * 1000;
          const dayCost = history.reduce((sum, h) => {
            if (h.time >= dayStart.getTime() && h.time < dayEnd) {
              const price = PRICES[h.model] || { in: 0, out: 0 };
              return sum + (h.tokensIn * price.in + h.tokensOut * price.out) / 1e6;
            }
            return sum;
          }, 0);
          costs.daily.push({ date: dayStart.toISOString().slice(0, 10), cost: dayCost });
        }
        stats.costs = costs;
        sendResponse(stats);
      });
    });
    return true;
  }
  if (msg.action === 'clear-cache') {
    if (self.qwenClearCache) self.qwenClearCache();
    sendResponse({ ok: true });
    return true;
  }
  if (msg.action === 'config-changed') {
    throttleReady = null;
    chrome.storage.sync.get(
      { cacheMaxEntries: 1000, cacheTTL: 30 * 24 * 60 * 60 * 1000 },
      cfg => {
        if (self.qwenSetCacheLimit) self.qwenSetCacheLimit(cfg.cacheMaxEntries);
        if (self.qwenSetCacheTTL) self.qwenSetCacheTTL(cfg.cacheTTL);
        ensureThrottle().then(() => sendResponse({ ok: true }));
      }
    );
    return true;
  }
  if (msg.action === 'translation-status') {
    translationStatus = msg.status || { active: false };
    sendResponse({ ok: true });
    return true;
  }
  if (msg.action === 'get-status') {
    sendResponse(translationStatus);
    return true;
  }
});

if (typeof module !== 'undefined') {
  module.exports = {
    updateBadge,
    updateIcon,
    handleTranslate,
    setUsingPlus: v => {
      usingPlus = v;
    },
    _setActiveTranslations: v => {
      activeTranslations = v;
    },
  };
}<|MERGE_RESOLUTION|>--- conflicted
+++ resolved
@@ -1,8 +1,4 @@
-<<<<<<< HEAD
 importScripts('throttle.js', 'lz-string.min.js', 'providers/index.js', 'providers/qwen.js', 'translator.js', 'usageColor.js');
-=======
-importScripts('throttle.js', 'lz-string.min.js', 'translator.js', 'usageColor.js');
->>>>>>> 03771bbf
 
 chrome.storage.sync.get(
   { cacheMaxEntries: 1000, cacheTTL: 30 * 24 * 60 * 60 * 1000 },
@@ -160,14 +156,8 @@
 }
 
 async function handleTranslate(opts) {
-<<<<<<< HEAD
   const { provider = 'qwen', endpoint, apiKey, model, text, source, target, debug } = opts;
   if (debug) console.log('QTDEBUG: background translating via', endpoint);
-=======
-  const { endpoint, apiKey, model, models, text, source, target, debug } = opts;
-  const ep = endpoint.endsWith('/') ? endpoint : `${endpoint}/`;
-  if (debug) console.log('QTDEBUG: background translating via', ep);
->>>>>>> 03771bbf
 
   await ensureThrottle();
 
