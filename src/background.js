--- conflicted
+++ resolved
@@ -129,11 +129,7 @@
   updateIcon();
 }
 updateBadge();
-<<<<<<< HEAD
 setInterval(updateIcon, 500);
-=======
-setInterval(updateIcon, 5000);
->>>>>>> 6e51f485
 function ensureThrottle() {
   if (!throttleReady) {
     throttleReady = new Promise(resolve => {
