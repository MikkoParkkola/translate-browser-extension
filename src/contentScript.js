if (typeof window !== 'undefined' && window.__qwenCSLoaded) {
  // Already loaded; avoid redeclaration errors
} else {
  if (typeof window !== 'undefined') {
    window.__qwenCSLoaded = true;
  }

  const skipInit = location.href.startsWith(chrome.runtime.getURL('pdfViewer.html'));
  const logger = (window.qwenLogger && window.qwenLogger.create) ? window.qwenLogger.create('content') : console;
  let observers = [];
  let currentConfig;
  const batchQueue = [];
  let processing = false;
  let statusTimer;
  let statusSeq = 0;
  const pending = new Set();
  let flushTimer;
  const controllers = new Set();
  let progress = { total: 0, done: 0 };
  let started = false;
  let progressHud;
  let selectionBubble;
  let selectionPinned = false;
  const i18nReady = window.qwenI18n && window.qwenI18n.ready ? window.qwenI18n.ready : Promise.resolve();
  const SpeechRecognition = window.SpeechRecognition || window.webkitSpeechRecognition;
  let pageRecognizer;
  let prefetchObserver;
  const visibilityMap = new Map();

  function cleanupControllers() {
    controllers.forEach(c => {
      try { c.abort(); } catch {}
    });
    controllers.clear();
  }

  function onBeforeUnload() {
    cleanupControllers();
    window.removeEventListener('beforeunload', onBeforeUnload);
  }
  window.addEventListener('beforeunload', onBeforeUnload);

function handleLastError(cb) {
  return (...args) => {
    const err = chrome.runtime.lastError;
    if (err && !err.message.includes('Receiving end does not exist')) console.debug(err);
    if (typeof cb === 'function') cb(...args);
  };
}

function ensureThemeCss(style) {
  const theme = style || 'apple';
  try {
    document.querySelectorAll('link[data-qwen-theme]').forEach(l => {
      if (l.dataset.qwenTheme !== theme) l.remove();
    });
    if (!document.querySelector(`link[data-qwen-theme="${theme}"]`)) {
      const link = document.createElement('link');
      link.rel = 'stylesheet';
      link.href = chrome.runtime.getURL(`styles/${theme}.css`);
      link.dataset.qwenTheme = theme;
      (document.head || document.documentElement).appendChild(link);
    }
    // Apply theme styling only to extension elements to avoid overriding page styles
    // The status HUD will carry the data-qwen-theme attribute instead of the document root
  } catch {}
}

function replacePdfEmbeds() {
  if (location.protocol !== 'http:' && location.protocol !== 'https:') return;
  const viewerBase = chrome.runtime.getURL('pdfViewer.html');
  document
    .querySelectorAll(
      'embed[type="application/pdf"],embed[src$=".pdf"],iframe[src$=".pdf"]'
    )
    .forEach(el => {
      const url = el.src;
      if (!url || url.startsWith('about:') || url.startsWith('chrome')) return;
      const iframe = document.createElement('iframe');
      iframe.src = viewerBase + '?file=' + encodeURIComponent(url);
      iframe.style.width = el.style.width || el.getAttribute('width') || '100%';
      iframe.style.height = el.style.height || el.getAttribute('height') || '600px';
      el.replaceWith(iframe);
    });
}
replacePdfEmbeds();

async function loadGlossary() {
  if (!window.qwenGlossary) return;
  if (typeof chrome === 'undefined' || !chrome.storage || !chrome.storage.sync) return;
  await new Promise(res => {
    chrome.storage.sync.get({ glossary: {}, tone: 'formal' }, data => {
      try {
        window.qwenGlossary.parse(document, data.glossary || {});
        if (window.qwenGlossary.setTone) window.qwenGlossary.setTone(data.tone || 'formal');
      } catch {}
      res();
    });
  });
}

function setStatus(message, isError = false) {
  let el = document.getElementById('qwen-status');
  if (!el) {
    el = document.createElement('div');
    el.id = 'qwen-status';
    el.className = 'qwen-hud qwen-hud--status';
    // Scope theme to the HUD so page styles remain untouched
    el.setAttribute('data-qwen-theme', (currentConfig && currentConfig.themeStyle) || 'apple');
    el.setAttribute('data-qwen-color', (currentConfig && currentConfig.theme) || 'dark');
    el.setAttribute('role', 'status');
    el.setAttribute('aria-live', 'polite');
    el.innerHTML = '<span class="qwen-hud__dot" aria-hidden="true"></span><span class="qwen-hud__text"></span>';
    document.body.appendChild(el);
  }
  el.dataset.variant = isError ? 'error' : '';
  const textNode = el.querySelector('.qwen-hud__text') || el;
  textNode.textContent = `Qwen Translator: ${message}`;
  try {
    chrome.runtime.sendMessage({ action: 'popup-status', text: message, error: isError }, handleLastError());
  } catch {}
  if (statusTimer) clearTimeout(statusTimer);
  const seq = ++statusSeq;
  if (isError) statusTimer = setTimeout(() => {
    if (seq === statusSeq) clearStatus();
  }, 5000);
}

function clearStatus() {
  const el = document.getElementById('qwen-status');
  if (el) el.remove();
  statusTimer = null;
}

function updateProgressHud() {
  if (!progress.total) return;
  if (!progressHud) {
    progressHud = document.createElement('div');
    progressHud.id = 'qwen-progress';
    progressHud.className = 'qwen-hud qwen-hud--progress';
    progressHud.setAttribute('data-qwen-theme', (currentConfig && currentConfig.themeStyle) || 'apple');
    progressHud.setAttribute('data-qwen-color', (currentConfig && currentConfig.theme) || 'dark');
    progressHud.innerHTML = '<span class="qwen-hud__text"></span>';
    progressHud.style.bottom = '40px';
    document.body.appendChild(progressHud);
  }
  const textNode = progressHud.querySelector('.qwen-hud__text') || progressHud;
  textNode.textContent = `${progress.done}/${progress.total}`;
  if (progress.done >= progress.total) {
    progressHud.remove();
    progressHud = null;
  }
}

function showError(message) {
  setStatus(message, true);
}

function isOfflineError(err) {
  return (typeof navigator !== 'undefined' && navigator.onLine === false) ||
    /network|fetch|offline/i.test((err && err.message) || '') ||
    (err && err.code === 'ERR_NETWORK');
}

function showOffline() {
  const msg = (window.qwenI18n && window.qwenI18n.t) ? window.qwenI18n.t('status.offline') : 'Offline';
  setStatus(msg, true);
  try { chrome.runtime.sendMessage({ action: 'offline', text: msg }, handleLastError()); } catch {}
}

function setupPrefetchObserver() {
  if (prefetchObserver !== undefined) return;
  if (typeof IntersectionObserver === 'undefined') {
    prefetchObserver = null;
    return;
  }
  prefetchObserver = new IntersectionObserver(entries => {
    const toTranslate = [];
    entries.forEach(e => {
      if (e.isIntersecting) {
        const nodes = visibilityMap.get(e.target);
        if (nodes) {
          visibilityMap.delete(e.target);
          prefetchObserver.unobserve(e.target);
          nodes.forEach(n => toTranslate.push(n));
        }
      }
    });
    if (toTranslate.length) batchNodes(toTranslate);
  }, { rootMargin: '200px' });
}

function prefetchNodes(nodes) {
  setupPrefetchObserver();
  if (!prefetchObserver) { batchNodes(nodes); return; }
  const immediate = [];
  nodes.forEach(n => {
    const el = n.parentElement;
    if (!el) { immediate.push(n); return; }
    const rect = el.getBoundingClientRect();
    if (rect.bottom < 0 || rect.top > window.innerHeight) {
      let list = visibilityMap.get(el);
      if (!list) {
        list = [];
        visibilityMap.set(el, list);
        prefetchObserver.observe(el);
      }
      list.push(n);
    } else {
      immediate.push(n);
    }
  });
  if (immediate.length) batchNodes(immediate);
}


chrome.runtime.onMessage.addListener(msg => {
  if (!msg) return;
  if (msg.action === 'speak-text') {
    if (typeof msg.text === 'string') {
      try {
        const u = new SpeechSynthesisUtterance(msg.text);
        setStatus('Speaking...');
        u.onend = () => clearStatus();
        speechSynthesis.speak(u);
      } catch {}
    }
  } else if (msg.action === 'start-recording') {
    if (!SpeechRecognition) return;
    if (pageRecognizer) {
      try { pageRecognizer.stop(); } catch {}
    }
    pageRecognizer = new SpeechRecognition();
    pageRecognizer.interimResults = true;
    setStatus('Recording...');
    pageRecognizer.onresult = e => {
      let interim = '';
      let final = '';
      for (let i = e.resultIndex; i < e.results.length; i++) {
        const r = e.results[i];
        if (r.isFinal) final += r[0].transcript;
        else interim += r[0].transcript;
      }
      if (interim) try { chrome.runtime.sendMessage({ action: 'voice-interim', text: interim }, handleLastError()); } catch {}
      if (final) try { chrome.runtime.sendMessage({ action: 'voice-final', text: final }, handleLastError()); } catch {}
    };
    pageRecognizer.onend = () => {
      clearStatus();
      pageRecognizer = null;
      try { chrome.runtime.sendMessage({ action: 'voice-end' }, handleLastError()); } catch {}
    };
    try { pageRecognizer.start(); } catch {}
  } else if (msg.action === 'stop-recording') {
    if (pageRecognizer) {
      try { pageRecognizer.stop(); } catch {}
      pageRecognizer = null;
      clearStatus();
    }
  } else if (msg.action === 'update-theme') {
    currentConfig = currentConfig || {};
    if (msg.theme) {
      currentConfig.theme = msg.theme;
      document.querySelectorAll('[data-qwen-color]').forEach(el => {
        el.setAttribute('data-qwen-color', msg.theme);
      });
    }
    if (msg.themeStyle) {
      currentConfig.themeStyle = msg.themeStyle;
      ensureThemeCss(msg.themeStyle);
      document.querySelectorAll('[data-qwen-theme]').forEach(el => {
        el.setAttribute('data-qwen-theme', msg.themeStyle);
      });
    }
  }
});
function mark(node) {
  if (node.nodeType === Node.TEXT_NODE) {
    node.__qwenTranslated = true;
  } else if (node.dataset) {
    node.dataset.qwenTranslated = 'true';
  }
}

function markUntranslatable(node) {
  if (node.nodeType === Node.TEXT_NODE) {
    node.__qwenUntranslatable = true;
  } else if (node.dataset) {
    node.dataset.qwenUntranslatable = 'true';
  }
}

function scoreConfidence(src, translated) {
  const s = String(src || '');
  const t = String(translated || '');
  if (!s || !t) return 0;
  const ratio = Math.min(s.length, t.length) / Math.max(s.length, t.length);
  return Math.round(ratio * 100) / 100;
}

function addFeedbackUI(el, original, translated, confidence) {
  try {
    const wrap = document.createElement('span');
    wrap.className = 'qwen-feedback';
    wrap.style.marginLeft = '4px';
    wrap.setAttribute('data-qwen-theme', (currentConfig && currentConfig.themeStyle) || 'apple');
    wrap.setAttribute('data-qwen-color', (currentConfig && currentConfig.theme) || 'dark');
    const good = document.createElement('button');
    good.textContent = 'Good';
    const bad = document.createElement('button');
    bad.textContent = 'Needs Fix';
    good.addEventListener('click', () => {
      try { window.qwenFeedback && window.qwenFeedback.save({ original, translated, rating: 'good', confidence }); } catch {}
      wrap.remove();
    });
    bad.addEventListener('click', () => {
      try { window.qwenFeedback && window.qwenFeedback.save({ original, translated, rating: 'needs-fix', confidence }); } catch {}
      wrap.remove();
    });
    wrap.appendChild(good);
    wrap.appendChild(bad);
    el.insertAdjacentElement('afterend', wrap);
  } catch {}
}

function removeSelectionBubble() {
  if (selectionBubble && !selectionPinned) {
    selectionBubble.remove();
    selectionBubble = null;
  }
}

async function showSelectionBubble(range, text) {
  removeSelectionBubble();
  selectionPinned = false;
  await i18nReady;
  const t = window.qwenI18n ? window.qwenI18n.t.bind(window.qwenI18n) : k => k;
  selectionBubble = document.createElement('div');
  selectionBubble.className = 'qwen-bubble';
  selectionBubble.setAttribute('data-qwen-theme', (currentConfig && currentConfig.themeStyle) || 'apple');
  selectionBubble.setAttribute('data-qwen-color', (currentConfig && currentConfig.theme) || 'dark');
  selectionBubble.setAttribute('tabindex', '-1');
  selectionBubble.setAttribute('role', 'dialog');
  selectionBubble.setAttribute('aria-label', t('bubble.ariaLabel'));
  const result = document.createElement('div');
  result.className = 'qwen-bubble__result';
  result.setAttribute('role', 'status');
  result.setAttribute('aria-live', 'polite');
  selectionBubble.appendChild(result);
  const actions = document.createElement('div');
  actions.className = 'qwen-bubble__actions';
  const translateBtn = document.createElement('button');
  translateBtn.textContent = t('bubble.translate');
  translateBtn.setAttribute('aria-label', t('bubble.translate'));
  const pinBtn = document.createElement('button');
  pinBtn.textContent = t('bubble.pin');
  pinBtn.setAttribute('aria-label', t('bubble.pin'));
  const copyBtn = document.createElement('button');
  copyBtn.textContent = t('bubble.copy');
  copyBtn.setAttribute('aria-label', t('bubble.copy'));
  actions.append(translateBtn, pinBtn, copyBtn);
  selectionBubble.appendChild(actions);
  translateBtn.addEventListener('click', async () => {
    result.textContent = t('bubble.translating');
    const cfg = currentConfig || (await window.qwenLoadConfig());
    await loadGlossary();
    try {
      const res = await window.qwenTranslate({
        endpoint: cfg.apiEndpoint,
        model: cfg.model,
        text,
        source: cfg.sourceLanguage,
        target: cfg.targetLanguage,
        providerOrder: cfg.providerOrder,
        endpoints: cfg.endpoints,
        detector: cfg.detector,
        failover: cfg.failover,
        debug: cfg.debug,
      });
      result.textContent = res.text;
    } catch (e) {
      const offline = !navigator.onLine || (e && /network|fetch/i.test(e.message || ''));
      if (offline) {
        result.textContent = t('bubble.offline');
        try {
          chrome.runtime.sendMessage({ action: 'translation-status', status: { offline: true } }, handleLastError());
        } catch {}
      } else {
        result.textContent = `${t('bubble.error')}${e && e.message ? `: ${e.message}` : ''}`;
      }
    }
  });
  pinBtn.addEventListener('click', () => {
    selectionPinned = !selectionPinned;
    pinBtn.classList.toggle('active', selectionPinned);
  });
  copyBtn.addEventListener('click', async () => {
    try { await navigator.clipboard.writeText(result.textContent || ''); } catch {}
  });
  const rect = range.getBoundingClientRect ? range.getBoundingClientRect() : { top: 0, left: 0, bottom: 0 };
  selectionBubble.style.top = `${window.scrollY + (rect.bottom || rect.top) + 5}px`;
  selectionBubble.style.left = `${window.scrollX + rect.left}px`;
  document.body.appendChild(selectionBubble);
  selectionBubble.focus();
}

function handleSelection() {
  setTimeout(() => {
    const sel = window.getSelection();
    const text = sel && sel.toString().trim();
    if (text) {
      try { showSelectionBubble(sel.getRangeAt(0), text); } catch {}
    } else {
      removeSelectionBubble();
    }
  }, 0);
}

function isMarked(node) {
  if (node.nodeType === Node.TEXT_NODE) {
    return node.__qwenTranslated || node.__qwenUntranslatable;
  }
  return (
    node.dataset &&
    (node.dataset.qwenTranslated === 'true' || node.dataset.qwenUntranslatable === 'true')
  );
}

const SKIP_TAGS = new Set(['SCRIPT', 'STYLE', 'NOSCRIPT', 'TEMPLATE']);

function isVisible(el) {
  if (!el) return false;
  if (el.closest('[hidden],[aria-hidden="true"]')) return false;
  const style = window.getComputedStyle(el);
  if (style.visibility === 'hidden' || style.display === 'none') return false;
  if (!el.getClientRects().length) return false;
  return true;
}

function shouldTranslate(node) {
  const el = node.nodeType === Node.TEXT_NODE ? node.parentElement : node;
  if (!el) return false;
  if (el.tagName === 'SUP' || el.closest('sup')) return false;
  return !isMarked(node) && !SKIP_TAGS.has(el.tagName) && isVisible(el);
}

async function translateNode(node) {
  const original = node.textContent || '';
  const leading = original.match(/^\s*/)[0];
  const trailing = original.match(/\s*$/)[0];
  const text = original.trim();
  if (!text) return;
  try {
    logger.info('translating node', text.slice(0, 50));
    if (currentConfig.debug) logger.debug('QTDEBUG: translating node', text.slice(0, 20));
    const controller = new AbortController();
    controllers.add(controller);
    const timeout = setTimeout(
      () => controller.abort(),
      (currentConfig && currentConfig.translateTimeoutMs) || window.qwenTranslateTimeoutMs || 20000
    );
    const { text: translated } = await window.qwenTranslate({
      endpoint: currentConfig.apiEndpoint,
      model: currentConfig.model,
      text,
      source: currentConfig.sourceLanguage,
      target: currentConfig.targetLanguage,
      providerOrder: currentConfig.providerOrder,
      endpoints: currentConfig.endpoints,
      detector: currentConfig.detector,
      failover: currentConfig.failover,
      signal: controller.signal,
      debug: currentConfig.debug,
    });
    clearTimeout(timeout);
    logger.info('translated node', { original: text.slice(0, 50), translated: translated.slice(0, 50) });
    if (currentConfig.debug) {
      logger.debug('QTDEBUG: node translation result', { original: text.slice(0, 50), translated: translated.slice(0, 50) });
      if (translated.trim().toLowerCase() === text.trim().toLowerCase()) {
        logger.warn('QTWARN: translated text is identical to source; check language configuration');
      }
    }
    node.textContent = leading + translated + trailing;
    mark(node);
  } catch (e) {
<<<<<<< HEAD
    if (isOfflineError(e)) {
      showOffline();
=======
    const t = window.qwenI18n ? window.qwenI18n.t.bind(window.qwenI18n) : k => k;
    const offline = !navigator.onLine || (e && /network|fetch/i.test(e.message || ''));
    if (offline) {
      showError(t('popup.offline'));
      try {
        chrome.runtime.sendMessage({ action: 'translation-status', status: { offline: true } }, handleLastError());
      } catch {}
>>>>>>> 53251f09
    } else {
      showError(`${e.message}. See console for details.`);
    }
    logger.error('QTERROR: translation error', e);
  } finally {
    controllers.delete(controller);
  }
}

async function translateBatch(elements, stats, force = false) {
  logger.info('starting batch translation', { count: elements.length });
  const batchStart = Date.now();
  const originals = elements.map(el => el.textContent || '');
  const texts = originals.map(t => t.trim());
  const controller = new AbortController();
  controllers.add(controller);
  const timeout = setTimeout(
    () => controller.abort(),
    (currentConfig && currentConfig.translateTimeoutMs) || window.qwenTranslateTimeoutMs || 20000
  );
  let res;
  try {
    const opts = {
      endpoint: currentConfig.apiEndpoint,
      model: currentConfig.model,
      texts,
      source: currentConfig.sourceLanguage,
      target: currentConfig.targetLanguage,
      providerOrder: currentConfig.providerOrder,
      endpoints: currentConfig.endpoints,
      detector: currentConfig.detector,
      failover: currentConfig.failover,
      parallel: currentConfig.parallel,
      signal: controller.signal,
      debug: currentConfig.debug,
    };
    if (force) opts.force = true;
    if (stats) {
      opts.onProgress = p => {
        chrome.runtime.sendMessage({ action: 'translation-status', status: { active: true, ...p, progress } }, handleLastError());
      };
      opts._stats = stats;
    }
    res = await window.qwenTranslateBatch(opts);
  } finally {
    clearTimeout(timeout);
    controllers.delete(controller);
  }
  res.texts.forEach((t, i) => {
    const el = elements[i];
    const orig = originals[i];
    const leading = orig.match(/^\s*/)[0];
    const trailing = orig.match(/\s*$/)[0];
    if (currentConfig.debug) {
      logger.debug('QTDEBUG: node translation result', { original: texts[i].slice(0, 50), translated: t.slice(0, 50) });
    }
    if (t.trim().toLowerCase() === texts[i].trim().toLowerCase()) {
      markUntranslatable(el);
      if (currentConfig.debug) {
        logger.warn('QTWARN: translated text is identical to source; marking as untranslatable');
      }
    } else {
      el.textContent = leading + t + trailing;
      mark(el);
      addFeedbackUI(el, texts[i], t, scoreConfidence(texts[i], t));
    }
  });
  const batchTime = Date.now() - batchStart;
  logger.info('finished batch translation', { count: elements.length });
  if (logger.logBatchTime) logger.logBatchTime(batchTime);
  progress.done += elements.length;
  updateProgressHud();
  const elapsedMs = stats ? Date.now() - stats.start : 0;
  const avg = progress.done ? elapsedMs / progress.done : 0;
  const etaMs = avg * (progress.total - progress.done);
  chrome.runtime.sendMessage({
    action: 'translation-status',
    status: {
      active: true,
      phase: 'translate',
      request: stats ? stats.requests : 0,
      requests: stats ? stats.totalRequests : 0,
      sample: texts[0],
      elapsedMs,
      etaMs,
      progress,
    },
  }, handleLastError());
}

function enqueueBatch(batch) {
  batchQueue.push({ nodes: batch, enqueued: Date.now() });
  progress.total += batch.length;
  updateProgressHud();
  if (!processing) processQueue();
}

async function processQueue() {
  processing = true;
  setStatus('Translating...');
  const stats = { requests: 0, tokens: 0, words: 0, start: Date.now(), totalRequests: 0 };
  chrome.runtime.sendMessage({ action: 'translation-status', status: { active: true, phase: 'translate', progress } }, handleLastError());
  while (batchQueue.length) {
    setStatus(`Translating (${batchQueue.length} left)...`);
    const item = batchQueue.shift();
    if (logger.logQueueLatency) logger.logQueueLatency(Date.now() - item.enqueued);
    try {
      await translateBatch(item.nodes, stats);
    } catch (e) {
<<<<<<< HEAD
      if (isOfflineError(e)) {
        showOffline();
      } else {
        showError(`${e.message}. See console for details.`);
        logger.error('QTERROR: batch translation error', e && e.message, e);
      }
=======
      const t = window.qwenI18n ? window.qwenI18n.t.bind(window.qwenI18n) : k => k;
      const offline = !navigator.onLine || (e && /network|fetch/i.test(e.message || ''));
      if (offline) {
        showError(t('popup.offline'));
        try {
          chrome.runtime.sendMessage({ action: 'translation-status', status: { offline: true } }, handleLastError());
        } catch {}
      } else {
        showError(`${e.message}. See console for details.`);
      }
      logger.error('QTERROR: batch translation error', e && e.message, e);
>>>>>>> 53251f09
      item.enqueued = Date.now();
      batchQueue.push(item);
      await new Promise(r => setTimeout(r, 1000));
    }
  }
  stats.elapsedMs = Date.now() - stats.start;
  stats.wordsPerSecond = stats.words / (stats.elapsedMs / 1000 || 1);
  stats.wordsPerRequest = stats.words / (stats.requests || 1);
  stats.tokensPerRequest = stats.tokens / (stats.requests || 1);
  stats.cache = {
    size: (window.qwenGetCacheSize && window.qwenGetCacheSize()) || 0,
    max: (window.qwenConfig && window.qwenConfig.memCacheMax) || 0,
    ...(window.qwenGetCacheStats ? window.qwenGetCacheStats() : {}),
  };
  stats.tm = window.qwenTM && window.qwenTM.stats ? window.qwenTM.stats() : {};
  chrome.runtime.sendMessage({ action: 'translation-status', status: { active: false, summary: stats } }, handleLastError());
  processing = false;
  clearStatus();
}

function batchNodes(nodes) {
  const maxTokens = 6000;
  const batches = [];
  let current = [];
  let tokens = 0;
  const approx = window.qwenThrottle ? window.qwenThrottle.approxTokens : t => Math.ceil(t.length / 4);
  const seen = new Set();
  nodes.forEach(el => {
    const text = el.textContent.trim();
    const tok = approx(text);
    const unique = !seen.has(text);
    if (current.length && tokens + (unique ? tok : 0) > maxTokens) {
      batches.push(current);
      current = [];
      tokens = 0;
      seen.clear();
    }
    current.push(el);
    if (unique) {
      tokens += tok;
      seen.add(text);
    }
  });
  if (current.length) batches.push(current);
  batches.forEach(b => enqueueBatch(b));
}

function collectNodes(root, out) {
  const walker = document.createTreeWalker(root, NodeFilter.SHOW_TEXT, null);
  let node;
  while ((node = walker.nextNode())) {
    if (node.textContent.trim() && shouldTranslate(node)) {
      out.push(node);
    }
  }
  if (root.querySelectorAll) {
    root.querySelectorAll('iframe,object,embed').forEach(el => {
      try {
        const doc = el.contentDocument || el.getSVGDocument?.();
        if (doc) collectNodes(doc, out);
      } catch {}
    });
    root.querySelectorAll('*').forEach(el => {
      if (el.shadowRoot) collectNodes(el.shadowRoot, out);
    });
  }
}

function flushPending() {
  const nodes = [];
  pending.forEach(n => collectNodes(n, nodes));
  pending.clear();
  flushTimer = null;
  if (nodes.length) prefetchNodes(nodes);
}

function scheduleScan(node) {
  if (!node) return;
  pending.add(node);
  if (!flushTimer) flushTimer = setTimeout(flushPending, 50);
}

function scan(root = document.body) {
  const nodes = [];
  collectNodes(root, nodes);
  if (nodes.length) prefetchNodes(nodes);
}

function observe(root = document.body) {
  const obs = new MutationObserver((mutations) => {
    for (const m of mutations) {
      m.addedNodes.forEach(n => {
        if (n.nodeType === Node.ELEMENT_NODE) {
          scheduleScan(n);
        }
        if (n.shadowRoot) observe(n.shadowRoot);
      });
    }
  });
  obs.observe(root, { childList: true, subtree: true });
  observers.push(obs);
  if (root.querySelectorAll) {
    root.querySelectorAll('*').forEach(el => {
      if (el.shadowRoot) observe(el.shadowRoot);
    });
  }
}

function stop() {
  observers.forEach(o => { try { o.disconnect(); } catch {} });
  observers = [];
  batchQueue.length = 0;
  pending.clear();
  if (prefetchObserver) { try { prefetchObserver.disconnect(); } catch {} prefetchObserver = null; }
  visibilityMap.clear();
  if (flushTimer) { clearTimeout(flushTimer); flushTimer = null; }
  cleanupControllers();
  processing = false;
  started = false;
  progress = { total: 0, done: 0 };
  if (progressHud) { progressHud.remove(); progressHud = null; }
  clearStatus();
  chrome.runtime.sendMessage({ action: 'translation-status', status: { active: false } }, handleLastError());
}

async function start() {
  if (started) return;
  started = true;
  currentConfig = await window.qwenLoadConfig();
  ensureThemeCss(currentConfig && currentConfig.themeStyle);
  await loadGlossary();
  progress = { total: 0, done: 0 };
  if (window.qwenSetTokenBudget) {
    window.qwenSetTokenBudget(currentConfig.tokenBudget || 0);
  }
  if (currentConfig.debug) logger.debug('QTDEBUG: starting automatic translation');
  setStatus('Scanning page...');
  scanDocument();
}

async function scanDocument() {
  const walker = document.createTreeWalker(document.body, NodeFilter.SHOW_TEXT, null);
  const chunk = [];
  const chunkSize = 200;
  let node;
  let processed = 0;
  while (started && (node = walker.nextNode())) {
    if (node.textContent.trim() && shouldTranslate(node)) {
      chunk.push(node);
      if (chunk.length >= chunkSize) {
        prefetchNodes(chunk.splice(0));
      }
    }
    processed++;
    if (processed % 500 === 0) {
      await new Promise(r => setTimeout(r, 0));
      if (!started) return;
    }
  }
  if (started && chunk.length) prefetchNodes(chunk);
  if (!started) return;
  observe();
  if (!batchQueue.length) clearStatus();
}

if (!skipInit) {
chrome.runtime.onMessage.addListener((msg, sender, sendResponse) => {
  if (msg.action === 'start') {
    if (currentConfig && currentConfig.debug) logger.debug('QTDEBUG: start message received');
    if (msg.force) {
      const nodes = [];
      collectNodes(document.body, nodes);
      if (nodes.length) translateBatch(nodes, undefined, true);
    } else {
      start();
    }
  }
  if (msg.action === 'stop') {
    stop();
  }
  if (msg.action === 'test-read') {
    sendResponse({ title: document.title });
  }
  if (msg.action === 'test-e2e') {
    const cfg = msg.cfg || {};
    const original = msg.original || 'Hello world';
    const el = document.createElement('span');
    el.id = 'qwen-test-element';
    el.textContent = original;
    document.body.appendChild(el);
    if (cfg.debug) logger.debug('QTDEBUG: test-e2e request received');
    const controller = new AbortController();
    const timer = setTimeout(
      () => controller.abort(),
      cfg.translateTimeoutMs || (currentConfig && currentConfig.translateTimeoutMs) || window.qwenTranslateTimeoutMs || 20000
    );
    window
      .qwenTranslate({
        endpoint: cfg.endpoint,
        model: cfg.model,
        text: original,
        source: cfg.source,
        target: cfg.target,
        debug: cfg.debug,
        stream: false,
        signal: controller.signal,
        providerOrder: cfg.providerOrder,
        endpoints: cfg.endpoints,
        detector: cfg.detector,
        failover: cfg.failover,
      })
      .then(res => {
        clearTimeout(timer);
        if (cfg.debug) logger.debug('QTDEBUG: test-e2e translation result', res);
        if (!res || typeof res.text !== 'string') {
          throw new Error('invalid response');
        }
        el.textContent = res.text;
        if (cfg.debug) logger.debug('QTDEBUG: test-e2e sending response');
        sendResponse({ text: res.text });
        setTimeout(() => el.remove(), 1000);
      })
      .catch(err => {
        clearTimeout(timer);
        if (cfg.debug) logger.debug('QTDEBUG: test-e2e sending error', err);
        el.remove();
<<<<<<< HEAD
        if (isOfflineError(err)) {
          showOffline();
          sendResponse({ error: 'offline' });
        } else {
          sendResponse({ error: err.message, stack: err.stack });
        }
=======
        const offline = !navigator.onLine || (err && /network|fetch/i.test(err.message || ''));
        if (offline) {
          try { chrome.runtime.sendMessage({ action: 'translation-status', status: { offline: true } }, handleLastError()); } catch {}
        }
        sendResponse({ error: offline ? 'offline' : err.message, stack: err.stack });
>>>>>>> 53251f09
      });
    return true;
  }
  if (msg.action === 'translate-selection') {
    (async () => {
      const sel = window.getSelection();
      const text = sel && sel.toString().trim();
      if (!text) return;
      const cfg = currentConfig || (await window.qwenLoadConfig());
      await loadGlossary();
      try {
        const res = await window.qwenTranslate({
          endpoint: cfg.apiEndpoint,
          model: cfg.model,
          text,
          source: cfg.sourceLanguage,
          target: cfg.targetLanguage,
          providerOrder: cfg.providerOrder,
          endpoints: cfg.endpoints,
          detector: cfg.detector,
          failover: cfg.failover,
          debug: cfg.debug,
        });
        const translated = res.text;
        const range = sel.getRangeAt(0);
        range.deleteContents();
        const node = document.createTextNode(translated);
        range.insertNode(node);
        mark(node);
        addFeedbackUI(node, text, translated, res.confidence);
        sel.removeAllRanges();
      } catch (e) {
<<<<<<< HEAD
        if (isOfflineError(e)) showOffline();
        else showError('Translation failed');
=======
        const t = window.qwenI18n ? window.qwenI18n.t.bind(window.qwenI18n) : k => k;
        const offline = !navigator.onLine || (e && /network|fetch/i.test(e.message || ''));
        if (offline) {
          showError(t('popup.offline'));
          try {
            chrome.runtime.sendMessage({ action: 'translation-status', status: { offline: true } }, handleLastError());
          } catch {}
        } else {
          showError(`${t('bubble.error')}${e && e.message ? `: ${e.message}` : ''}`);
        }
>>>>>>> 53251f09
      }
    })();
  }
});

  function initConfig() {
    window.qwenLoadConfig().then(cfg => {
      currentConfig = cfg;
      ensureThemeCss(cfg && cfg.themeStyle);
      if (cfg.selectionPopup) {
        document.addEventListener('mouseup', handleSelection);
        document.addEventListener('keyup', handleSelection);
        document.addEventListener('mousedown', e => {
          if (selectionBubble && !selectionBubble.contains(e.target) && !selectionPinned) removeSelectionBubble();
        });
        document.addEventListener('keydown', e => { if (e.key === 'Escape') removeSelectionBubble(); });
      }
      if (cfg.autoTranslate) start();
    });
  }

  if (document.readyState === 'complete' || document.readyState === 'interactive') {
    initConfig();
  } else {
    window.addEventListener('DOMContentLoaded', initConfig);
  }
  if (typeof module !== 'undefined') {
    module.exports = {
      translateBatch,
      collectNodes,
      setCurrentConfig: cfg => {
        currentConfig = cfg;
      },
      __controllerCount: () => controllers.size,
    };
  }
}
}<|MERGE_RESOLUTION|>--- conflicted
+++ resolved
@@ -482,18 +482,8 @@
     node.textContent = leading + translated + trailing;
     mark(node);
   } catch (e) {
-<<<<<<< HEAD
     if (isOfflineError(e)) {
       showOffline();
-=======
-    const t = window.qwenI18n ? window.qwenI18n.t.bind(window.qwenI18n) : k => k;
-    const offline = !navigator.onLine || (e && /network|fetch/i.test(e.message || ''));
-    if (offline) {
-      showError(t('popup.offline'));
-      try {
-        chrome.runtime.sendMessage({ action: 'translation-status', status: { offline: true } }, handleLastError());
-      } catch {}
->>>>>>> 53251f09
     } else {
       showError(`${e.message}. See console for details.`);
     }
@@ -603,26 +593,12 @@
     try {
       await translateBatch(item.nodes, stats);
     } catch (e) {
-<<<<<<< HEAD
       if (isOfflineError(e)) {
         showOffline();
       } else {
         showError(`${e.message}. See console for details.`);
         logger.error('QTERROR: batch translation error', e && e.message, e);
       }
-=======
-      const t = window.qwenI18n ? window.qwenI18n.t.bind(window.qwenI18n) : k => k;
-      const offline = !navigator.onLine || (e && /network|fetch/i.test(e.message || ''));
-      if (offline) {
-        showError(t('popup.offline'));
-        try {
-          chrome.runtime.sendMessage({ action: 'translation-status', status: { offline: true } }, handleLastError());
-        } catch {}
-      } else {
-        showError(`${e.message}. See console for details.`);
-      }
-      logger.error('QTERROR: batch translation error', e && e.message, e);
->>>>>>> 53251f09
       item.enqueued = Date.now();
       batchQueue.push(item);
       await new Promise(r => setTimeout(r, 1000));
@@ -849,20 +825,12 @@
         clearTimeout(timer);
         if (cfg.debug) logger.debug('QTDEBUG: test-e2e sending error', err);
         el.remove();
-<<<<<<< HEAD
         if (isOfflineError(err)) {
           showOffline();
           sendResponse({ error: 'offline' });
         } else {
           sendResponse({ error: err.message, stack: err.stack });
         }
-=======
-        const offline = !navigator.onLine || (err && /network|fetch/i.test(err.message || ''));
-        if (offline) {
-          try { chrome.runtime.sendMessage({ action: 'translation-status', status: { offline: true } }, handleLastError()); } catch {}
-        }
-        sendResponse({ error: offline ? 'offline' : err.message, stack: err.stack });
->>>>>>> 53251f09
       });
     return true;
   }
@@ -895,21 +863,8 @@
         addFeedbackUI(node, text, translated, res.confidence);
         sel.removeAllRanges();
       } catch (e) {
-<<<<<<< HEAD
         if (isOfflineError(e)) showOffline();
         else showError('Translation failed');
-=======
-        const t = window.qwenI18n ? window.qwenI18n.t.bind(window.qwenI18n) : k => k;
-        const offline = !navigator.onLine || (e && /network|fetch/i.test(e.message || ''));
-        if (offline) {
-          showError(t('popup.offline'));
-          try {
-            chrome.runtime.sendMessage({ action: 'translation-status', status: { offline: true } }, handleLastError());
-          } catch {}
-        } else {
-          showError(`${t('bubble.error')}${e && e.message ? `: ${e.message}` : ''}`);
-        }
->>>>>>> 53251f09
       }
     })();
   }
