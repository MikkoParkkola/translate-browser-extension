if (typeof window === 'undefined' && typeof require !== 'undefined') {
  require('./transport');
<<<<<<< HEAD
=======
  require('./retry');
>>>>>>> 7ef352f7
}
if (!location.href.startsWith(chrome.runtime.getURL('pdfViewer.html'))) {
let observers = [];
let currentConfig;
const batchQueue = [];
let processing = false;
let statusTimer;
const pending = new Set();
let flushTimer;
let progress = { total: 0, done: 0 };
let forceTranslate = false;

function replacePdfEmbeds() {
  if (location.protocol !== 'http:' && location.protocol !== 'https:') return;
  const viewerBase = chrome.runtime.getURL('pdfViewer.html');
  document
    .querySelectorAll(
      'embed[type="application/pdf"],embed[src$=".pdf"],iframe[src$=".pdf"]'
    )
    .forEach(el => {
      const url = el.src;
      if (!url || url.startsWith('about:') || url.startsWith('chrome')) return;
      const iframe = document.createElement('iframe');
      iframe.src = viewerBase + '?file=' + encodeURIComponent(url);
      iframe.style.width = el.style.width || el.getAttribute('width') || '100%';
      iframe.style.height = el.style.height || el.getAttribute('height') || '600px';
      el.replaceWith(iframe);
    });
}
replacePdfEmbeds();

function setStatus(message, isError = false) {
  let el = document.getElementById('qwen-status');
  if (!el) {
    el = document.createElement('div');
    el.id = 'qwen-status';
    Object.assign(el.style, {
      position: 'fixed',
      bottom: '10px',
      right: '10px',
      background: 'rgba(0,0,0,0.6)',
      color: '#fff',
      padding: '5px 10px',
      zIndex: 2147483647,
      fontSize: '12px',
    });
    document.body.appendChild(el);
  }
  el.style.background = isError ? 'rgba(255,0,0,0.8)' : 'rgba(0,0,0,0.6)';
  el.textContent = `Qwen Translator: ${message}`;
  try {
    chrome.runtime.sendMessage({ action: 'popup-status', text: message, error: isError });
  } catch {}
  if (statusTimer) clearTimeout(statusTimer);
  if (isError) statusTimer = setTimeout(clearStatus, 5000);
}

function clearStatus() {
  const el = document.getElementById('qwen-status');
  if (el) el.remove();
}

function showError(message) {
  setStatus(message, true);
}

function mark(node) {
  if (node.nodeType === Node.TEXT_NODE) {
    node.__qwenTranslated = true;
  } else if (node.dataset) {
    node.dataset.qwenTranslated = 'true';
  }
}

function markUntranslatable(node) {
  if (node.nodeType === Node.TEXT_NODE) {
    node.__qwenUntranslatable = true;
  } else if (node.dataset) {
    node.dataset.qwenUntranslatable = 'true';
  }
}

function isMarked(node) {
  if (node.nodeType === Node.TEXT_NODE) {
    return node.__qwenTranslated || node.__qwenUntranslatable;
  }
  return (
    node.dataset &&
    (node.dataset.qwenTranslated === 'true' || node.dataset.qwenUntranslatable === 'true')
  );
}

const SKIP_TAGS = new Set(['SCRIPT', 'STYLE', 'NOSCRIPT', 'TEMPLATE']);

function isVisible(el) {
  if (!el) return false;
  if (el.closest('[hidden],[aria-hidden="true"]')) return false;
  const style = window.getComputedStyle(el);
  if (style.visibility === 'hidden' || style.display === 'none') return false;
  if (!el.getClientRects().length) return false;
  return true;
}

function shouldTranslate(node) {
  const el = node.nodeType === Node.TEXT_NODE ? node.parentElement : node;
  if (!el) return false;
  if (el.tagName === 'SUP' || el.closest('sup')) return false;
  return !isMarked(node) && !SKIP_TAGS.has(el.tagName) && isVisible(el);
}

async function translateNode(node) {
  const original = node.textContent || '';
  const leading = original.match(/^\s*/)[0];
  const trailing = original.match(/\s*$/)[0];
  const text = original.trim();
  if (!text) return;
  try {
    if (currentConfig.debug) console.log('QTDEBUG: translating node', text.slice(0, 20));
    const controller = new AbortController();
    const timeout = setTimeout(() => controller.abort(), 10000);
    const models = currentConfig.dualMode
      ? [
          currentConfig.model,
          currentConfig.model === 'qwen-mt-plus' ? 'qwen-mt-turbo' : 'qwen-mt-plus',
        ]
      : undefined;
    const { text: translated } = await window.qwenTranslate({
      provider: currentConfig.provider,
      endpoint: currentConfig.apiEndpoint,
      apiKey: currentConfig.apiKey,
      model: currentConfig.model,
      models,
      text,
      source: currentConfig.sourceLanguage,
      target: currentConfig.targetLanguage,
      signal: controller.signal,
      debug: currentConfig.debug,
      domain: location.hostname,
    });
    clearTimeout(timeout);
    if (currentConfig.debug) {
      console.log('QTDEBUG: node translation result', { original: text.slice(0, 50), translated: translated.slice(0, 50) });
      if (translated.trim().toLowerCase() === text.trim().toLowerCase()) {
        console.warn('QTWARN: translated text is identical to source; check language configuration');
      }
    }
    node.textContent = leading + translated + trailing;
    mark(node);
  } catch (e) {
    showError(`${e.message}. See console for details.`);
    console.error('QTERROR: translation error', e);
  }
}

async function translateBatch(elements, stats) {
  const originals = elements.map(el => el.textContent || '');
  const texts = originals.map(t => t.trim());
  const controller = new AbortController();
  const timeout = setTimeout(() => controller.abort(), 10000);
  let res;
  try {
    const opts = {
      provider: currentConfig.provider,
      endpoint: currentConfig.apiEndpoint,
      apiKey: currentConfig.apiKey,
      model: currentConfig.model,
      texts,
      source: currentConfig.sourceLanguage,
      target: currentConfig.targetLanguage,
      signal: controller.signal,
      debug: currentConfig.debug,
      force: forceTranslate,
    };
    if (currentConfig.dualMode) {
      opts.models = [
        currentConfig.model,
        currentConfig.model === 'qwen-mt-plus' ? 'qwen-mt-turbo' : 'qwen-mt-plus',
      ];
    }
    if (stats) {
      opts.onProgress = p => {
        chrome.runtime.sendMessage({ action: 'translation-status', status: { active: true, ...p, progress } });
      };
      opts._stats = stats;
    }
    opts.onRetry = info => {
      setStatus(`Rate limit reached. Retrying in ${(info.delayMs / 1000).toFixed(1)}s...`);
      chrome.runtime.sendMessage({ action: 'translation-status', status: { active: true, phase: 'retry', delayMs: info.delayMs, progress } });
    };
    if (currentConfig.retryDelay) {
      opts.retryDelay = currentConfig.retryDelay * 1000;
    }
    res = await window.qwenTranslateBatch(opts);
  } finally {
    clearTimeout(timeout);
  }
  res.texts.forEach((t, i) => {
    const el = elements[i];
    const orig = originals[i];
    const leading = orig.match(/^\s*/)[0];
    const trailing = orig.match(/\s*$/)[0];
    if (currentConfig.debug) {
      console.log('QTDEBUG: node translation result', { original: texts[i].slice(0, 50), translated: t.slice(0, 50) });
    }
    if (t.trim().toLowerCase() === texts[i].trim().toLowerCase()) {
      markUntranslatable(el);
      if (currentConfig.debug) {
        console.warn('QTWARN: translated text is identical to source; marking as untranslatable');
      }
    } else {
      el.textContent = leading + t + trailing;
      mark(el);
    }
  });
  progress.done += elements.length;
  const elapsedMs = stats ? Date.now() - stats.start : 0;
  const avg = progress.done ? elapsedMs / progress.done : 0;
  const etaMs = avg * (progress.total - progress.done);
  const usage = window.qwenThrottle ? window.qwenThrottle.getUsage() : null;
  chrome.runtime.sendMessage({
    action: 'translation-status',
    status: {
      active: true,
      phase: 'translate',
      request: stats ? stats.requests : 0,
      requests: stats ? stats.totalRequests : 0,
      sample: texts[0],
      elapsedMs,
      etaMs,
      progress,
      usage,
    },
  });
}

function enqueueBatch(batch) {
  batchQueue.push(batch);
  progress.total += batch.length;
  if (!processing) processQueue();
}

async function processQueue() {
  processing = true;
  setStatus('Translating paragraph 1 of ' + progress.total + '...');
  const stats = { requests: 0, tokens: 0, words: 0, start: Date.now(), totalRequests: 0 };
  chrome.runtime.sendMessage({ action: 'translation-status', status: { active: true, phase: 'translate', progress } });
  while (batchQueue.length) {
    setStatus(`Translating paragraph ${progress.done + 1} of ${progress.total}...`);
    const batch = batchQueue.shift();
    try {
      await translateBatch(batch, stats);
    } catch (e) {
      showError(`${e.message}. See console for details.`);
      console.error('QTERROR: batch translation error', e);
      batchQueue.push(batch);
      await new Promise(r => setTimeout(r, 1000));
    }
  }
  stats.elapsedMs = Date.now() - stats.start;
  stats.wordsPerSecond = stats.words / (stats.elapsedMs / 1000 || 1);
  stats.wordsPerRequest = stats.words / (stats.requests || 1);
  stats.tokensPerRequest = stats.tokens / (stats.requests || 1);
  setStatus('Finalizing page...');
  chrome.runtime.sendMessage({ action: 'translation-status', status: { active: true, phase: 'finalize', progress } });
  chrome.runtime.sendMessage({ action: 'translation-status', status: { active: false, summary: stats } });
  processing = false;
  clearStatus();
}

function batchNodes(nodes) {
  const maxTokens = 6000;
  const batches = [];
  let current = [];
  let tokens = 0;
  const approx = window.qwenThrottle ? window.qwenThrottle.approxTokens : t => Math.ceil(t.length / 4);
  const seen = new Set();
  nodes.forEach(el => {
    const text = el.textContent.trim();
    const tok = approx(text);
    const unique = !seen.has(text);
    if (current.length && tokens + (unique ? tok : 0) > maxTokens) {
      batches.push(current);
      current = [];
      tokens = 0;
      seen.clear();
    }
    current.push(el);
    if (unique) {
      tokens += tok;
      seen.add(text);
    }
  });
  if (current.length) batches.push(current);
  batches.forEach(b => enqueueBatch(b));
}

function collectNodes(root, out) {
  const walker = document.createTreeWalker(root, NodeFilter.SHOW_TEXT, null);
  let node;
  while ((node = walker.nextNode())) {
    if (node.textContent.trim() && shouldTranslate(node)) {
      out.push(node);
    }
  }
  if (root.querySelectorAll) {
    root.querySelectorAll('iframe,object,embed').forEach(el => {
      try {
        const doc = el.contentDocument || el.getSVGDocument?.();
        if (doc) collectNodes(doc, out);
      } catch {}
    });
    root.querySelectorAll('*').forEach(el => {
      if (el.shadowRoot) collectNodes(el.shadowRoot, out);
    });
  }
}

function flushPending() {
  const nodes = [];
  pending.forEach(n => collectNodes(n, nodes));
  pending.clear();
  flushTimer = null;
  if (nodes.length) batchNodes(nodes);
}

function scheduleScan(node) {
  if (!node) return;
  pending.add(node);
  if (!flushTimer) flushTimer = setTimeout(flushPending, 50);
}

function scan(root = document.body) {
  const nodes = [];
  collectNodes(root, nodes);
  if (nodes.length) batchNodes(nodes);
}

function observe(root = document.body) {
  const obs = new MutationObserver((mutations) => {
    for (const m of mutations) {
      m.addedNodes.forEach(n => {
        if (n.nodeType === Node.ELEMENT_NODE) {
          scheduleScan(n);
        }
        if (n.shadowRoot) observe(n.shadowRoot);
      });
    }
  });
  obs.observe(root, { childList: true, subtree: true });
  observers.push(obs);
  if (root.querySelectorAll) {
    root.querySelectorAll('*').forEach(el => {
      if (el.shadowRoot) observe(el.shadowRoot);
    });
  }
}

async function start(force = false) {
  forceTranslate = force;
  currentConfig = await window.qwenLoadConfig();
  progress = { total: 0, done: 0 };
  if (window.qwenSetTokenBudget) {
    const tb = currentConfig.tokensPerReq || currentConfig.tokenBudget || 0;
    window.qwenSetTokenBudget(tb);
  }
  if (window.qwenSetCacheLimit) {
    window.qwenSetCacheLimit(currentConfig.cacheMaxEntries || 1000);
  }
  if (window.qwenSetCacheTTL) {
    window.qwenSetCacheTTL(currentConfig.cacheTTL || 30 * 24 * 60 * 60 * 1000);
  }
  if (!currentConfig.apiKey) {
    console.warn('QTWARN: API key not configured.');
    return;
  }
  if (currentConfig.debug) console.log('QTDEBUG: starting automatic translation');
  setStatus('Scanning page...');
  const nodes = [];
  collectNodes(document.body, nodes);
  if (nodes.length) batchNodes(nodes);
  observe();
  if (!batchQueue.length) clearStatus();
}

chrome.runtime.onMessage.addListener((msg, sender, sendResponse) => {
  if (msg.action === 'start') {
    if (currentConfig && currentConfig.debug) console.log('QTDEBUG: start message received');
    start(msg.force);
  }
  if (msg.action === 'clear-cache') {
    if (window.qwenClearCache) window.qwenClearCache();
  }
  if (msg.action === 'test-read') {
    sendResponse({ title: document.title });
  }
  if (msg.action === 'test-e2e') {
    const cfg = msg.cfg || {};
    const original = msg.original || 'Hello world';
    const el = document.createElement('span');
    el.id = 'qwen-test-element';
    el.textContent = original;
    document.body.appendChild(el);
    if (cfg.debug) console.log('QTDEBUG: test-e2e request received');
    const controller = new AbortController();
    const timer = setTimeout(() => controller.abort(), 10000);
    window
      .qwenTranslate({
        provider: cfg.provider || 'qwen',
        endpoint: cfg.endpoint,
        apiKey: cfg.apiKey,
        model: cfg.model,
        text: original,
        source: cfg.source,
        target: cfg.target,
        debug: cfg.debug,
        stream: false,
        signal: controller.signal,
      })
      .then(res => {
        clearTimeout(timer);
        if (cfg.debug) console.log('QTDEBUG: test-e2e translation result', res);
        if (!res || typeof res.text !== 'string') {
          throw new Error('invalid response');
        }
        el.textContent = res.text;
        if (cfg.debug) console.log('QTDEBUG: test-e2e sending response');
        sendResponse({ text: res.text });
        setTimeout(() => el.remove(), 1000);
      })
      .catch(err => {
        clearTimeout(timer);
        if (cfg.debug) console.log('QTDEBUG: test-e2e sending error', err);
        el.remove();
        sendResponse({ error: err.message, stack: err.stack });
      });
    return true;
  }
  if (msg.action === 'translate-selection') {
    (async () => {
      const sel = window.getSelection();
      const text = sel && sel.toString().trim();
      if (!text) return;
      const cfg = currentConfig || (await window.qwenLoadConfig());
      try {
        const { text: translated } = await window.qwenTranslate({
          provider: cfg.provider,
          endpoint: cfg.apiEndpoint,
          apiKey: cfg.apiKey,
          model: cfg.model,
          text,
          source: cfg.sourceLanguage,
          target: cfg.targetLanguage,
          debug: cfg.debug,
          force: true,
        });
        const range = sel.getRangeAt(0);
        range.deleteContents();
        const node = document.createTextNode(translated);
        range.insertNode(node);
        mark(node);
        sel.removeAllRanges();
      } catch (e) {
        showError('Translation failed');
      }
    })();
  }
});

if (document.readyState === 'complete' || document.readyState === 'interactive') {
  window.qwenLoadConfig().then(cfg => { if (cfg.autoTranslate) start(); });
} else {
  window.addEventListener('DOMContentLoaded', () => {
    window.qwenLoadConfig().then(cfg => { if (cfg.autoTranslate) start(); });
  });
}

if (typeof module !== 'undefined') {
  module.exports = {
    translateBatch,
    collectNodes,
    setCurrentConfig: cfg => {
      currentConfig = cfg;
    },
  };
}
}<|MERGE_RESOLUTION|>--- conflicted
+++ resolved
@@ -1,9 +1,5 @@
 if (typeof window === 'undefined' && typeof require !== 'undefined') {
   require('./transport');
-<<<<<<< HEAD
-=======
-  require('./retry');
->>>>>>> 7ef352f7
 }
 if (!location.href.startsWith(chrome.runtime.getURL('pdfViewer.html'))) {
 let observers = [];
