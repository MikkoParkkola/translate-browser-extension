--- conflicted
+++ resolved
@@ -12,11 +12,7 @@
   return out;
 }
 
-<<<<<<< HEAD
 export function groupTextItems(textContent, viewport) {
-=======
-export function groupTextItems(textContent, viewport, ctx) {
->>>>>>> f63d8d2c
   const lines = [];
   for (const it of textContent.items) {
     const raw = (it.str || '').trim();
@@ -26,22 +22,6 @@
     const x = m[4];
     const y = viewport.height - m[5];
     const width = (it.width || 0) * viewport.scale;
-<<<<<<< HEAD
-=======
-    if (ctx) {
-      ctx.save();
-      const rectX = x - 1;
-      const rectY = y - size * 1.1;
-      const rectW = width + 2;
-      const rectH = size * 1.4;
-      ctx.globalCompositeOperation = 'destination-out';
-      ctx.fillRect(rectX, rectY, rectW, rectH);
-      ctx.globalCompositeOperation = 'destination-over';
-      ctx.fillStyle = '#fff';
-      ctx.fillRect(rectX, rectY, rectW, rectH);
-      ctx.restore();
-    }
->>>>>>> f63d8d2c
     let line = lines.find(l => Math.abs(l.y - y) < size * 0.5);
     if (!line) {
       line = { y, x, size, parts: [] };
@@ -95,17 +75,9 @@
       ctx.fillRect(0, 0, canvas.width, canvas.height);
       await page.render({ canvasContext: ctx, viewport }).promise;
       const textContent = await page.getTextContent();
-<<<<<<< HEAD
       const rawItems = groupTextItems(textContent, viewport);
       const items = dedupeItems(rawItems);
       pages.push({ width: viewport.width, height: viewport.height, items });
-=======
-      const rawItems = groupTextItems(textContent, viewport, ctx);
-      const items = dedupeItems(rawItems);
-      const imgUrl = canvas.toDataURL('image/png');
-      const imgBytes = await (await fetch(imgUrl)).arrayBuffer();
-      pages.push({ width: viewport.width, height: viewport.height, items, image: imgBytes });
->>>>>>> f63d8d2c
     }
     const texts = [];
     pages.forEach(p => p.items.forEach(i => {
