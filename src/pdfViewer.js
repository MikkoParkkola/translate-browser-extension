import { regeneratePdfFromUrl } from './wasm/pipeline.js';
import { chooseEngine, ensureWasmAssets } from './wasm/engine.js';
import { safeFetchPdf } from './wasm/pdfFetch.js';
import { storePdfInSession, readPdfFromSession } from './sessionPdf.js';

(async function() {
  function isLikelyDutch(text) {
    if (!text) return false;
    const clean = (text || '').toLowerCase();
    // Ignore mostly non-letters
    const letters = clean.replace(/[^a-zà-ÿ]/g, '');
    if (letters.length < 3) return false;
    const words = clean.match(/[a-zà-ÿ]{2,}/g) || [];
    if (!words.length) return false;
    const dutchHints = [
      ' de ', ' het ', ' een ', ' en ', ' ik ', ' jij ', ' je ', ' u ', ' wij ', ' we ', ' jullie ',
      ' niet ', ' met ', ' op ', ' voor ', ' naar ', ' van ', ' dat ', ' die ', ' te ', ' zijn ',
      ' ook ', ' maar ', ' omdat ', ' zodat ', ' hier ', ' daar ', ' hoe ', ' wat ', ' waar ', ' wanneer '
    ];
    const englishHints = [
      ' the ', ' and ', ' of ', ' to ', ' in ', ' is ', ' you ', ' that ', ' it ', ' for ', ' on ', ' with ',
      ' as ', ' are ', ' this ', ' be ', ' or ', ' by ', ' from ', ' at ', ' an '
    ];
    let dScore = 0, eScore = 0;
    const padded = ` ${clean} `;
    dutchHints.forEach(h => { if (padded.includes(h)) dScore += 2; });
    englishHints.forEach(h => { if (padded.includes(h)) eScore += 2; });
    // Character patterns common in Dutch
    if (clean.includes('ij')) dScore += 1;
    if (clean.includes('een ')) dScore += 1; // article 'een'
    // Penalize if overwhelmingly English common words
    // Simple heuristic: ratio of short function words
    const commonEn = (clean.match(/\b(the|and|of|to|in|is|for|on|with|as|are)\b/g) || []).length;
    const commonNl = (clean.match(/\b(de|het|een|en|ik|je|niet|met|voor|naar|van|dat|die|te|zijn)\b/g) || []).length;
    dScore += commonNl;
    eScore += commonEn;
    return dScore >= eScore + 1; // require a bit more Dutch evidence than English
  }

  function shouldTranslateLine(text, cfg) {
    if (!text || !text.trim()) return false;
    // Skip if already target language (English)
    if ((cfg.targetLanguage || '').toLowerCase().startsWith('en')) {
      if (!isLikelyDutch(text)) return false;
    }
    // Skip lines that are mostly numbers/symbols
    const letters = (text.match(/[A-Za-zÀ-ÿ]/g) || []).length;
    const nonLetters = (text.replace(/[A-Za-zÀ-ÿ]/g, '').length);
    if (letters < 2 || letters < nonLetters / 2) return false;
    return true;
  }
  const params = new URL(location.href).searchParams;
  const file = params.get('file');
  const sessionKey = params.get('session');
  const origFile = params.get('orig') || file;
  const viewer = document.getElementById('viewer');
  const thumbs = document.getElementById('thumbs');
  const zoomInBtn = document.getElementById('zoomIn');
  const zoomOutBtn = document.getElementById('zoomOut');
  const zoomResetBtn = document.getElementById('zoomReset');
  let currentZoom = 1;

  const wasmOverlay = document.getElementById('wasmOverlay');
  const wasmRetry = document.getElementById('wasmRetry');
  const wasmError = document.getElementById('wasmError');
  async function prepareWasm() {
    try {
      await ensureWasmAssets();
    } catch (e) {
      if (wasmError) wasmError.textContent = e.message || String(e);
      if (wasmOverlay) wasmOverlay.style.display = 'flex';
    }
  }
  if (wasmRetry) wasmRetry.addEventListener('click', async () => {
    if (wasmError) wasmError.textContent = '';
    try {
      await ensureWasmAssets();
      if (wasmOverlay) wasmOverlay.style.display = 'none';
    } catch (e) {
      if (wasmError) wasmError.textContent = e.message || String(e);
    }
  });
  await prepareWasm();

  function applyZoom() {
    document.querySelectorAll('.page').forEach(p => {
      p.style.zoom = currentZoom;
    });
  }

  if (zoomInBtn && zoomOutBtn) {
    zoomInBtn.addEventListener('click', () => {
      currentZoom = Math.min(currentZoom + 0.1, 3);
      applyZoom();
    });
    zoomOutBtn.addEventListener('click', () => {
      currentZoom = Math.max(currentZoom - 0.1, 0.1);
      applyZoom();
    });
  }
  if (zoomResetBtn) {
    zoomResetBtn.addEventListener('click', () => {
      currentZoom = 1;
      applyZoom();
    });
  }

  const badge = document.getElementById('modeBadge');
  const isTranslatedParam = params.get('translated') === '1';
  const isCompareParam = params.get('compare') === '1';
  document.body.classList.toggle('translated', isTranslatedParam);
  document.body.classList.toggle('compare', isCompareParam);
  if (badge) {
    badge.textContent = isCompareParam ? 'Compare' : (isTranslatedParam ? 'Translated' : 'Original');
    badge.style.color = isCompareParam ? '#0d6efd' : (isTranslatedParam ? '#2e7d32' : '#666');
  }

  if (!file && !sessionKey) {
    viewer.textContent = 'No PDF specified';
    console.log('DEBUG: No PDF file specified.');
    return;
  }

  pdfjsLib.GlobalWorkerOptions.workerSrc = new URL('pdf.worker.min.js', import.meta.url).href;
  console.log('DEBUG: PDF.js worker source set.');

  const cfg = await window.qwenLoadConfig();
  if (window.qwenSetTokenBudget) {
    window.qwenSetTokenBudget(cfg.tokenBudget || 0);
  }

  chrome.runtime.onMessage.addListener(msg => {
    if (msg.action === 'translate-selection') {
      (async () => {
        const sel = window.getSelection();
        const text = sel && sel.toString().trim();
        if (!text) return;
        try {
          const { text: translated } = await window.qwenTranslate({
            endpoint: cfg.apiEndpoint,
            apiKey: cfg.apiKey,
            model: cfg.model,
            text,
            source: cfg.sourceLanguage,
            target: cfg.targetLanguage,
            debug: cfg.debug,
          });
          const range = sel.getRangeAt(0);
          range.deleteContents();
          range.insertNode(document.createTextNode(translated));
          sel.removeAllRanges();
        } catch (e) {
          console.error('Failed to translate selection', e);
        }
      })();
    }
  });

  // Setup engine dropdown and status with available options and sensible default
  (async () => {
    try {
      const vendorBase = chrome.runtime.getURL('wasm/vendor/');
      const { hbOk, icuOk, pdfiumOk, mupdfOk, overlayOk } = await chooseEngine(vendorBase, cfg.wasmEngine);
      const avail = { mupdf: mupdfOk, pdfium: pdfiumOk, overlay: overlayOk, simple: true };
      const best = avail.mupdf ? 'mupdf' : (avail.pdfium ? 'pdfium' : (avail.overlay ? 'overlay' : 'simple'));
      const sel = document.getElementById('engineSelect');
      if (sel && !sel.dataset.inited) {
        sel.dataset.inited = '1';
        const opts = [];
        opts.push({ v: 'auto', t: 'Engine: Auto' });
        if (avail.mupdf) opts.push({ v: 'mupdf', t: 'Engine: MuPDF' });
        if (avail.pdfium) opts.push({ v: 'pdfium', t: 'Engine: PDFium' });
        if (avail.overlay) opts.push({ v: 'overlay', t: 'Engine: Overlay' });
        opts.push({ v: 'simple', t: 'Engine: Simple' });
        sel.innerHTML = opts.map(o => `<option value="${o.v}">${o.t}</option>`).join('');
        chrome.storage.sync.get({ wasmEngine: cfg.wasmEngine || '' }, s => {
          const choice = s.wasmEngine || best || 'auto';
          sel.value = choice;
        });
        sel.addEventListener('change', () => {
          chrome.storage.sync.set({ wasmEngine: sel.value }, async () => {
<<<<<<< HEAD
            const isTranslatedView = document.body.classList.contains('translated');
            const isCompareView = document.body.classList.contains('compare');
            if (isTranslatedView || isCompareView) {
              try {
                const key = await generateTranslatedSessionKey(origFile);
                if (isCompareView) {
                  gotoCompare(origFile, key);
                } else {
                  gotoTranslated(origFile, key);
                }
=======
            if (document.body.classList.contains('translated')) {
              try {
                const key = await generateTranslatedSessionKey(origFile);
                gotoTranslated(origFile, key);
>>>>>>> 86dc7ea4
              } catch (e) { console.error('Engine switch failed', e); }
            }
          });
        });
      }
      const statEl = document.getElementById('engineStatus');
      if (statEl) {
        const names = [];
        if (mupdfOk) names.push('MuPDF');
        if (pdfiumOk) names.push('PDFium');
        if (overlayOk) names.push('Overlay');
        if (names.length) {
          statEl.textContent = `Available engines: ${names.join(', ')}`;
          statEl.style.color = '#2e7d32';
        } else {
          statEl.textContent = 'No PDF engines available';
          statEl.style.color = '#d32f2f';
        }
      }
    } catch (e) {
      const statEl = document.getElementById('engineStatus');
      if (statEl) {
        statEl.textContent = 'Engine: Unknown';
        statEl.style.color = '#f57c00';
      }
    }
  })();

  // Wire up view toggles and save menu
  const btnOriginal = document.getElementById('btnOriginal');
  const btnTranslated = document.getElementById('btnTranslated');
  const btnCompare = document.getElementById('btnCompare');
  const btnTranslatedMenu = document.getElementById('btnTranslatedMenu');
  const translatedMenu = document.getElementById('translatedMenu');
  const actionSaveTranslated = document.getElementById('actionSaveTranslated');

  function setModeUI(mode) {
    if (btnOriginal) btnOriginal.dataset.active = mode === 'original' ? '1' : '0';
    if (btnTranslated) btnTranslated.dataset.active = mode === 'translated' ? '1' : '0';
    if (btnCompare) btnCompare.dataset.active = mode === 'compare' ? '1' : '0';
    if (badge) {
      badge.textContent = mode === 'compare' ? 'Compare' : (mode === 'translated' ? 'Translated' : 'Original');
      badge.style.color = mode === 'compare' ? '#0d6efd' : (mode === 'translated' ? '#2e7d32' : '#666');
    }
    if (btnTranslatedMenu) btnTranslatedMenu.style.display = mode === 'translated' ? '' : 'none';
    if (btnTranslated) {
      btnTranslated.style.borderRadius =
        btnTranslatedMenu && btnTranslatedMenu.style.display !== 'none'
          ? '0'
          : '0 8px 8px 0';
    }
    if (translatedMenu) translatedMenu.style.display = 'none';
  }

  async function generateTranslatedSessionKey(originalUrl) {
    console.log('DEBUG: starting translation for', originalUrl);
    const overlay = document.getElementById('regenOverlay');
    const text = document.getElementById('regenText');
    const bar = document.getElementById('regenBar');
    const setProgress = (msg, p) => { if (text) text.textContent = msg; if (bar && typeof p === 'number') bar.style.width = `${Math.max(0,Math.min(100,p))}%`; };
    await prepareWasm();
    let cfgNow = await window.qwenLoadConfig();
    if (window.qwenSetTokenBudget) {
      window.qwenSetTokenBudget(cfgNow.tokenBudget || 0);
    }
    const flags = await new Promise(r => chrome.storage.sync.get(['useWasmEngine','autoOpenAfterSave','wasmEngine','wasmStrict'], r));
    cfgNow = { ...cfgNow, ...flags, useWasmEngine: true };
    if (!cfgNow.apiKey) { alert('Configure API key first.'); throw new Error('API key missing'); }
    if (overlay) overlay.style.display = 'flex'; setProgress('Preparing…', 2);
    let summary;
    try {
      chrome.runtime.sendMessage({ action: 'translation-status', status: { active: true, phase: 'prepare' } });
      const blob = await regeneratePdfFromUrl(originalUrl, cfgNow, (p)=>{
        if (!p) return;
        chrome.runtime.sendMessage({ action: 'translation-status', status: { active: true, ...p } });
        if (p.stats) summary = p.stats;
        let pct = 0;
        if (p.phase === 'collect') { pct = Math.round((p.page / p.total) * 20); setProgress(`Collecting text… (${p.page}/${p.total})`, pct); }
        if (p.phase === 'translate') { pct = 20 + Math.round((p.request / p.requests) * 40); setProgress(`Translating… (${p.request}/${p.requests})`, pct); }
        if (p.phase === 'render') { pct = 60 + Math.round((p.page / p.total) * 40); setProgress(`Rendering pages… (${p.page}/${p.total})`, pct); }
      });
      console.log('DEBUG: translation finished, blob size', blob.size);
      const key = await storePdfInSession(blob);
      console.log('DEBUG: stored translated PDF key', key);
      chrome.runtime.sendMessage({ action: 'translation-status', status: { active: false, summary } });
      return key;
    } catch (e) {
      chrome.runtime.sendMessage({ action: 'translation-status', status: { active: false, summary } });
      throw e;
    } finally {
      chrome.runtime.sendMessage({ action: 'translation-status', status: { active: false } });
      if (overlay) setTimeout(()=>{ overlay.style.display = 'none'; const b = document.getElementById('regenBar'); if (b) b.style.width = '0%'; }, 800);
    }
  }

  function gotoOriginal(originalUrl) {
    console.log('DEBUG: navigating to original', originalUrl);
    const viewerUrl = chrome.runtime.getURL('pdfViewer.html') + '?file=' + encodeURIComponent(originalUrl) + '&orig=' + encodeURIComponent(originalUrl);
    window.location.href = viewerUrl;
  }
  function gotoTranslated(originalUrl, sessionKey) {
    console.log('DEBUG: navigating to translated', { originalUrl, sessionKey });
    const viewerUrl = chrome.runtime.getURL('pdfViewer.html') + `?translated=1&session=${encodeURIComponent(sessionKey)}&orig=${encodeURIComponent(originalUrl)}`;
    window.location.href = viewerUrl;
  }
  function gotoCompare(originalUrl, sessionKey) {
    console.log('DEBUG: navigating to compare', { originalUrl, sessionKey });
    const viewerUrl = chrome.runtime.getURL('pdfViewer.html') + `?compare=1&session=${encodeURIComponent(sessionKey)}&orig=${encodeURIComponent(originalUrl)}`;
    window.location.href = viewerUrl;
  }

  if (btnOriginal && !btnOriginal.dataset.bound) {
    btnOriginal.dataset.bound = '1';
    btnOriginal.addEventListener('click', () => gotoOriginal(origFile));
  }
  if (btnTranslated && !btnTranslated.dataset.bound) {
    btnTranslated.dataset.bound = '1';
    btnTranslated.addEventListener('click', async () => {
      try {
        btnTranslated.disabled = true;
        btnOriginal && (btnOriginal.disabled = true);
        const key = isTranslatedParam ? sessionKey : await generateTranslatedSessionKey(origFile);
        gotoTranslated(origFile, key);
      } catch (e) { console.error('Translate view failed', e); }
      finally {
        btnTranslated.disabled = false;
        btnOriginal && (btnOriginal.disabled = false);
      }
    });
  }
  if (btnCompare && !btnCompare.dataset.bound) {
    btnCompare.dataset.bound = '1';
    btnCompare.addEventListener('click', async () => {
      try {
        btnCompare.disabled = true;
        btnOriginal && (btnOriginal.disabled = true);
        const key = isTranslatedParam ? sessionKey : await generateTranslatedSessionKey(origFile);
        gotoCompare(origFile, key);
      } catch (e) { console.error('Compare view failed', e); }
      finally {
        btnCompare.disabled = false;
        btnOriginal && (btnOriginal.disabled = false);
      }
    });
  }
  if (btnTranslatedMenu && !btnTranslatedMenu.dataset.bound) {
    btnTranslatedMenu.dataset.bound = '1';
    btnTranslatedMenu.addEventListener('click', (e) => {
      e.stopPropagation();
      if (!isTranslatedParam) return; // only usable in translated view
      if (translatedMenu) translatedMenu.style.display = translatedMenu.style.display === 'block' ? 'none' : 'block';
    });
    // Hide menu on outside click
    document.addEventListener('click', () => { if (translatedMenu) translatedMenu.style.display = 'none'; });
  }
  if (actionSaveTranslated && !actionSaveTranslated.dataset.bound) {
    actionSaveTranslated.dataset.bound = '1';
    actionSaveTranslated.addEventListener('click', async () => {
      try {
        let key = sessionKey;
        if (!isTranslatedParam) {
          key = await generateTranslatedSessionKey(origFile);
        }
        const buf = await readPdfFromSession(key);
        const blob = new Blob([buf], { type: 'application/pdf' });
        const url = URL.createObjectURL(blob);
        const a = document.createElement('a');
        const ts = new Date();
        const fname = `translated-${ts.getFullYear()}${String(ts.getMonth()+1).padStart(2,'0')}${String(ts.getDate()).padStart(2,'0')}-${String(ts.getHours()).padStart(2,'0')}${String(ts.getMinutes()).padStart(2,'0')}${String(ts.getSeconds()).padStart(2,'0')}.pdf`;
        a.href = url; a.download = fname; a.click();
      } catch (e) { console.error('Save translated failed', e); }
    });
  }

  // Default view based on autoTranslate
  const initialMode = isCompareParam ? 'compare' : (isTranslatedParam ? 'translated' : (cfg.autoTranslate ? 'translated' : 'original'));
  setModeUI(initialMode);
  if (initialMode === 'translated' && !isTranslatedParam && origFile) {
    try {
      const key = await generateTranslatedSessionKey(origFile);
      gotoTranslated(origFile, key);
      return; // stop rendering original while navigating
    } catch (e) {
      console.error('Auto-translate preview failed', e);
    }
  }
  if (isCompareParam) {
    if (!sessionKey) {
      viewer.textContent = 'No translated PDF for comparison';
      return;
    }
    viewer.innerHTML = '';
    const left = document.createElement('iframe');
    left.className = 'pdfPane';
    left.src = chrome.runtime.getURL('pdfViewer.html') + '?file=' + encodeURIComponent(origFile) + '&orig=' + encodeURIComponent(origFile);
    const right = document.createElement('iframe');
    right.className = 'pdfPane';
    right.src = chrome.runtime.getURL('pdfViewer.html') + `?translated=1&session=${encodeURIComponent(sessionKey)}&orig=${encodeURIComponent(origFile)}`;
    viewer.appendChild(left);
    viewer.appendChild(right);
    return;
  }
  if (!cfg.apiKey) {
    viewer.textContent = 'API key not configured';
    console.log('DEBUG: API key not configured.');
    return;
  }
  console.log('DEBUG: API key loaded.');

  try {
    let buffer;
    if (sessionKey) {
      buffer = await readPdfFromSession(sessionKey);
      console.log('DEBUG: Loaded PDF from session storage.');
    } else {
      console.log(`DEBUG: Attempting to fetch PDF from: ${file}`);
      buffer = await safeFetchPdf(file);
      console.log('DEBUG: PDF fetched successfully.');
    }
    const loadingTask = pdfjsLib.getDocument({ data: new Uint8Array(buffer) });
    console.log('DEBUG: PDF loading task created.');
    const pdf = await loadingTask.promise;
    console.log(`DEBUG: PDF loaded. Number of pages: ${pdf.numPages}`);

    for (let pageNum = 1; pageNum <= pdf.numPages; pageNum++) {
      console.log(`DEBUG: Processing page ${pageNum}`);
      const page = await pdf.getPage(pageNum);
      const viewport = page.getViewport({ scale: 1.5 });
      console.log(`DEBUG: Page ${pageNum} viewport created.`);

      const pageDiv = document.createElement('div');
      pageDiv.className = 'page';
      pageDiv.style.width = `${viewport.width}px`;
      pageDiv.style.height = `${viewport.height}px`;
      pageDiv.style.position = 'relative'; // Needed for absolute positioning of text
      pageDiv.style.zoom = currentZoom;
      viewer.appendChild(pageDiv);

      const canvas = document.createElement('canvas');
      const ctx = canvas.getContext('2d');
      const outputScale = window.devicePixelRatio || 1;
      canvas.width = Math.floor(viewport.width * outputScale);
      canvas.height = Math.floor(viewport.height * outputScale);
      canvas.style.width = `${viewport.width}px`;
      canvas.style.height = `${viewport.height}px`;
      pageDiv.appendChild(canvas);

      const num = document.createElement('div');
      num.className = 'pageNumber';
      num.textContent = pageNum;
      pageDiv.appendChild(num);

      // UI bindings handled above; no per-page hooks needed
      console.log(`DEBUG: Canvas created for page ${pageNum}.`);

      const renderContext = {
        canvasContext: ctx,
        viewport: viewport,
        transform: outputScale !== 1 ? [outputScale, 0, 0, outputScale, 0, 0] : undefined,
      };
      console.log(`DEBUG: Rendering page ${pageNum} to canvas.`);
      await page.render(renderContext).promise;
      console.log(`DEBUG: Page ${pageNum} rendered to canvas.`);

      if (thumbs) {
        const thumbCanvas = document.createElement('canvas');
        const scale = 0.2;
        thumbCanvas.width = Math.floor(viewport.width * scale);
        thumbCanvas.height = Math.floor(viewport.height * scale);
        const tctx = thumbCanvas.getContext('2d');
        tctx.drawImage(canvas, 0, 0, thumbCanvas.width, thumbCanvas.height);
        const holder = document.createElement('div');
        holder.className = 'thumb';
        holder.appendChild(thumbCanvas);
        holder.addEventListener('click', () => {
          pageDiv.scrollIntoView({ behavior: 'smooth' });
        });
        thumbs.appendChild(holder);
      }

      // Build a DOM text layer that exactly matches PDF.js layout
      const textContent = await page.getTextContent();
      const original = textContent.items.map(i => i.str);
      console.log(`DEBUG: Extracted ${original.length} text items from page ${pageNum}.`);

      // Create text layer container
      const textLayer = document.createElement('div');
      textLayer.className = 'textLayer';
      textLayer.style.position = 'absolute';
      textLayer.style.left = '0';
      textLayer.style.top = '0';
      textLayer.style.width = `${viewport.width}px`;
      textLayer.style.height = `${viewport.height}px`;
      textLayer.style.pointerEvents = 'none';
      textLayer.style.zIndex = '10';
      textLayer.style.setProperty('--scale-factor', String(viewport.scale || 1));
      pageDiv.appendChild(textLayer);

      // Render the text layer using PDF.js so positions and spacing match exactly
      const textLayerTask = pdfjsLib.renderTextLayer({
        textContentSource: textContent,
        container: textLayer,
        viewport,
        enhanceTextSelection: false,
      });
      await textLayerTask.promise;

      // Selection enabled via textLayer above; no translation until user clicks regenerate
    }
  } catch (e) {
    console.error('Error loading PDF', e);
    viewer.textContent = 'Failed to load PDF';
    const link = document.createElement('a');
    link.href = file;
    link.textContent = 'Open original PDF';
    link.target = '_blank';
    viewer.appendChild(document.createTextNode(' '));
    viewer.appendChild(link);
    console.log(`DEBUG: Caught error: ${e.message}`);
  }
})();<|MERGE_RESOLUTION|>--- conflicted
+++ resolved
@@ -179,7 +179,6 @@
         });
         sel.addEventListener('change', () => {
           chrome.storage.sync.set({ wasmEngine: sel.value }, async () => {
-<<<<<<< HEAD
             const isTranslatedView = document.body.classList.contains('translated');
             const isCompareView = document.body.classList.contains('compare');
             if (isTranslatedView || isCompareView) {
@@ -190,12 +189,6 @@
                 } else {
                   gotoTranslated(origFile, key);
                 }
-=======
-            if (document.body.classList.contains('translated')) {
-              try {
-                const key = await generateTranslatedSessionKey(origFile);
-                gotoTranslated(origFile, key);
->>>>>>> 86dc7ea4
               } catch (e) { console.error('Engine switch failed', e); }
             }
           });
