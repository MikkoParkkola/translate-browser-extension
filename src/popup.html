--- conflicted
+++ resolved
@@ -131,20 +131,10 @@
       </div>
       <div class="main-actions">
         <button id="clearCache" title="Remove saved translations">Clear Cache</button>
-<<<<<<< HEAD
         <span id="cacheSize" style="font-size:0.875rem"></span>
         <span id="compressionErrors" style="font-size:0.875rem"></span>
         <label class="force-toggle"><input type="checkbox" id="force"> Force</label>
       </div>
-=======
-        <button id="clearDomain" title="Remove cached translations for this domain">Clear Domain</button>
-        <button id="clearPair" title="Remove cached translations for this language pair">Clear Pair</button>
-        <span id="cacheSize" style="font-size:0.875rem"></span>
-        <span id="hitRate" style="font-size:0.875rem"></span>
-        <label class="force-toggle"><input type="checkbox" id="force"> Force</label>
-      </div>
-      <div id="domainCounts" style="font-size:0.75rem"></div>
->>>>>>> 8fe0b8a7
 
       <div class="usage-section">
         <div class="usage-item">
@@ -216,12 +206,6 @@
           <label for="provider">Provider</label>
           <select id="provider" title="Select translation provider"></select>
 
-<<<<<<< HEAD
-=======
-          <label for="providerOrder">Provider order</label>
-          <input type="text" id="providerOrder" title="Comma-separated provider names in priority order">
-
->>>>>>> 8fe0b8a7
           <div class="grid-2">
             <div>
               <label for="requestLimit">Requests/min</label>
