--- conflicted
+++ resolved
@@ -199,12 +199,8 @@
             <option value="qwen-mt-plus">qwen-mt-plus</option>
           </select>
 
-<<<<<<< HEAD
           <label for="provider">Provider</label>
           <select id="provider" title="Select translation provider"></select>
-=======
-          <label><input type="checkbox" id="dualMode"> Use plus model when turbo is limited</label>
->>>>>>> 8ef6498c
 
           <div class="grid-2">
             <div>
@@ -222,14 +218,6 @@
 
           <label for="cacheSizeLimit">Cache entries</label>
           <input type="number" id="cacheSizeLimit" title="Maximum number of cached translations">
-<<<<<<< HEAD
-=======
-
-          <label for="cacheTTL">Cache TTL (days)</label>
-          <input type="number" id="cacheTTL" title="Days before cached translations expire">
-
-          <label><input type="checkbox" id="smartThrottle" checked title="Enable intelligent adaptive throttling"> Intelligent throttling</label>
->>>>>>> 8ef6498c
 
           <label for="cacheTTL">Cache TTL (days)</label>
           <input type="number" id="cacheTTL" title="Days before cached translations expire">
