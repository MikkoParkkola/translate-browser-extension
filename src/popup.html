--- conflicted
+++ resolved
@@ -101,12 +101,6 @@
       <div class="form-group">
         <label for="setup-provider">Provider</label>
         <select id="setup-provider" title="Select translation provider"></select>
-<<<<<<< HEAD
-=======
-
-        <label for="setup-apiKey">API Key</label>
-        <input type="text" id="setup-apiKey" placeholder="Enter your API key" title="DashScope API key (required)">
->>>>>>> cfc2344d
 
         <label for="setup-apiKey" data-field="apiKey">API Key</label>
         <input type="text" id="setup-apiKey" data-field="apiKey" placeholder="Enter your API key" title="DashScope API key (required)">
@@ -261,12 +255,7 @@
   <script src="config.js"></script>
   <script src="languages.js"></script>
   <script src="usageColor.js"></script>
-<<<<<<< HEAD
   <script src="providerConfig.js"></script>
-=======
-  <script src="findLimit.js"></script>
-  <script src="limitDetector.js"></script>
->>>>>>> cfc2344d
   <script src="popup.js"></script>
 </body>
 </html>