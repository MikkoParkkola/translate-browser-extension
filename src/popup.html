<!DOCTYPE html>
<html>
<head>
  <meta charset="utf-8">
  <style>
    :root {
      --bg-color: #f8f9fa;
      --text-color: #212529;
      --input-bg: #fff;
      --input-border: #ced4da;
      --input-focus-border: #86b7fe;
      --primary-color: #0d6efd;
      --primary-hover-color: #0b5ed7;
      --secondary-bg: #e9ecef;
      --secondary-hover-bg: #dee2e6;
      --bar-bg: #e9ecef;
      --green: #198754;
      --yellow: #ffc107;
      --red: #dc3545;
      --body-width: 420px;
    }

    @media (prefers-color-scheme: dark) {
      :root {
        --bg-color: #212529;
        --text-color: #f8f9fa;
        --input-bg: #343a40;
        --input-border: #495057;
        --secondary-bg: #343a40;
        --secondary-hover-bg: #495057;
        --bar-bg: #495057;
      }
    }

    body {
      font-family: -apple-system, BlinkMacSystemFont, "Segoe UI", Roboto, "Helvetica Neue", Arial, sans-serif;
      width: var(--body-width);
      padding: 1rem;
      margin: 0;
      background-color: var(--bg-color);
      color: var(--text-color);
      display: flex;
      flex-direction: column;
      gap: 0.75rem;
      max-height: 580px;
      overflow-y: auto;
    }

    /* View switching logic */
    .view-container > .setup-view,
    .view-container > .main-view {
      display: none;
    }
    .view-container.show-setup .setup-view {
      display: flex;
      flex-direction: column;
      gap: 0.75rem;
    }
    .view-container.show-main .main-view {
      display: flex;
      flex-direction: column;
      gap: 0.75rem;
    }

    /* ... (rest of the styles from previous version) ... */
    .main-actions { display: flex; gap: 0.5rem; align-items: center; }
    #translate { flex-grow: 1; }
    .auto-translate-toggle { display: flex; align-items: center; gap: 0.5rem; font-size: 0.875rem; }
    .force-toggle { display: flex; align-items: center; gap: 0.5rem; font-size: 0.875rem; }
    .switch { position: relative; display: inline-block; width: 34px; height: 20px; }
    .switch input { opacity: 0; width: 0; height: 0; }
    .slider { position: absolute; cursor: pointer; top: 0; left: 0; right: 0; bottom: 0; background-color: var(--secondary-bg); transition: .4s; border-radius: 20px; }
    .slider:before { position: absolute; content: ""; height: 14px; width: 14px; left: 3px; bottom: 3px; background-color: white; transition: .4s; border-radius: 50%; }
    input:checked + .slider { background-color: var(--primary-color); }
    input:checked + .slider:before { transform: translateX(14px); }
    .usage-section { font-size: 0.75rem; display: grid; grid-template-columns: 1fr 1fr; gap: 0.25rem 1rem; padding: 0.5rem; background: var(--secondary-bg); border-radius: 8px; }
    .usage-item { display: flex; flex-direction: column; }
    .bar { height: 6px; background: var(--bar-bg); border-radius: 3px; overflow: hidden; margin-top: 2px; }
    .bar > div { height: 100%; width: 0%; transition: width 0.2s ease-in-out, background-color 0.2s ease-in-out; }
    .form-group { display: flex; flex-direction: column; gap: 0.5rem; }
    label { font-size: 0.875rem; }
    input[type=text], input[type=number], select { width: 100%; box-sizing: border-box; padding: 0.5rem 0.75rem; border: 1px solid var(--input-border); border-radius: 6px; background-color: var(--input-bg); color: var(--text-color); font-size: 1rem; }
    input:focus, select:focus { outline: none; border-color: var(--input-focus-border); box-shadow: 0 0 0 0.25rem rgba(13, 110, 253, 0.25); }
    button { padding: 0.6rem 1rem; border: none; border-radius: 6px; background-color: var(--primary-color); color: #fff; font-weight: 600; cursor: pointer; transition: background-color 0.15s ease-in-out; }
    button:hover { background-color: var(--primary-hover-color); }
    button#test { background-color: var(--secondary-bg); color: var(--text-color); }
    button#test:hover { background-color: var(--secondary-hover-bg); }
    #status { font-size: 0.875rem; min-height: 40px; max-height: 150px; overflow-y: auto; border: 1px solid var(--input-border); padding: 0.5rem; background-color: var(--input-bg); border-radius: 6px; white-space: pre-wrap; }
    #version { font-size: 0.75rem; text-align: center; opacity: 0.7; }
    .grid-2 { display: grid; grid-template-columns: 1fr 1fr; gap: 0.75rem; }
    summary { cursor: pointer; font-weight: 600; }
    .cost-section { grid-template-columns: 1fr 1fr 1fr; }
  </style>
</head>
<body>
  <div id="viewContainer" class="view-container">
    <!-- ===== SETUP VIEW ===== -->
    <div class="setup-view">
      <h3>Initial Setup</h3>
      <p>Please configure the essential settings to start using the extension.</p>
      <div class="form-group">
        <label for="setup-apiKey">API Key</label>
        <input type="text" id="setup-apiKey" placeholder="Enter your API key" title="DashScope API key (required)">

        <label for="setup-apiEndpoint">API Endpoint</label>
        <input type="text" id="setup-apiEndpoint" placeholder="e.g., https://dashscope-intl.aliyuncs.com/api/v1" title="DashScope API endpoint">

        <label for="setup-model">Model</label>
        <select id="setup-model" title="Select translation model. Turbo is cheaper; Plus is higher quality.">
          <option value="qwen-mt-turbo">qwen-mt-turbo</option>
          <option value="qwen-mt-plus">qwen-mt-plus</option>
        </select>
      </div>
      <p>Your settings are saved automatically.</p>
    </div>

    <!-- ===== MAIN VIEW ===== -->
    <div class="main-view">
      <div class="main-actions">
        <button id="translate" title="Translate the current tab">Translate Page</button>
        <div class="auto-translate-toggle">
          <label class="switch">
            <input type="checkbox" id="auto">
            <span class="slider"></span>
          </label>
          <span>Auto</span>
        </div>
      </div>
      <div class="main-actions">
        <button id="clearCache" title="Remove saved translations">Clear Cache</button>
        <button id="clearDomain" title="Remove cached translations for this domain">Clear Domain</button>
        <button id="clearPair" title="Remove cached translations for this language pair">Clear Pair</button>
        <span id="cacheSize" style="font-size:0.875rem"></span>
<<<<<<< HEAD
        <span id="hitRate" style="font-size:0.875rem"></span>
=======
        <span id="compressionErrors" style="font-size:0.875rem"></span>
>>>>>>> 7ea24aa9
        <label class="force-toggle"><input type="checkbox" id="force"> Force</label>
      </div>
      <div id="domainCounts" style="font-size:0.75rem"></div>

      <div class="usage-section">
        <div class="usage-item">
          <span>Requests: <span id="reqCount">0/0</span></span>
          <div class="bar"><div id="reqBar"></div></div>
        </div>
        <div class="usage-item">
          <span>Tokens: <span id="tokenCount">0/0</span></span>
          <div class="bar"><div id="tokenBar"></div></div>
        </div>
        <div class="usage-item">
          <span>Turbo: <span id="turboReq">0/0</span></span>
          <div class="bar"><div id="turboReqBar"></div></div>
        </div>
        <div class="usage-item">
          <span>Plus: <span id="plusReq">0/0</span></span>
          <div class="bar"><div id="plusReqBar"></div></div>
        </div>
        <div class="usage-item">Total Requests: <span id="totalReq">0</span></div>
        <div class="usage-item">Total Tokens: <span id="totalTok">0</span></div>
        <div class="usage-item">Queue: <span id="queueLen">0</span></div>
        <div class="usage-item">Failed Requests: <span id="failedReq">0</span></div>
        <div class="usage-item">Failed Tokens: <span id="failedTok">0</span></div>
      </div>
      <button id="toggleCalendar">Show daily costs</button>
      <div id="costCalendar" style="display:none;font-size:0.75rem"></div>

      <div class="grid-2">
        <div>
          <label for="source">Source Language</label>
          <select id="source"></select>
        </div>
        <div>
          <label for="target">Target Language</label>
          <select id="target"></select>
        </div>
      </div>

      <details>
        <summary>Advanced Settings</summary>
        <div class="form-group" style="padding-top: 0.75rem">
          <label for="apiKey">API Key</label>
          <input type="text" id="apiKey" placeholder="Enter your API key" title="DashScope API key (required)">

          <label for="apiEndpoint">API Endpoint</label>
          <input type="text" id="apiEndpoint" placeholder="e.g., https://dashscope-intl.aliyuncs.com/api/v1" title="DashScope API endpoint">

          <label for="model">Model</label>
          <select id="model" title="Translation model. Turbo is default; Plus offers higher quality at higher cost.">
            <option value="qwen-mt-turbo">qwen-mt-turbo</option>
            <option value="qwen-mt-plus">qwen-mt-plus</option>
          </select>

          <div class="grid-2">
            <div>
              <label for="requestLimit">Requests/min</label>
              <input type="number" id="requestLimit" title="Maximum requests per minute. Leave empty to use automatic limit.">
            </div>
            <div>
              <label for="tokenLimit">Tokens/min</label>
              <input type="number" id="tokenLimit" title="Maximum combined input+output tokens per minute. Leave empty for automatic limit.">
            </div>
          </div>

          <label for="tokenBudget">Token budget</label>
          <input type="number" id="tokenBudget" placeholder="auto" title="Optional hard cap for total tokens used in this session.">

          <label><input type="checkbox" id="smartThrottle" checked title="Enable intelligent adaptive throttling"> Intelligent throttling</label>

          <div class="grid-2">
            <div>
              <label for="tokensPerReq" title="Target tokens per request when intelligent throttling is off">Tokens/request</label>
              <input type="number" id="tokensPerReq" disabled title="Desired tokens per request when manual throttling is enabled">
            </div>
            <div>
              <label for="retryDelay" title="Base retry delay in seconds when a rate limit is hit">Retry delay (s)</label>
              <input type="number" id="retryDelay" disabled title="Seconds to wait before first retry after a rate limit error">
            </div>
          </div>

          <label><input type="checkbox" id="debug"> Debug logging</label>
        </div>
      </details>

      <button id="test">Test Settings</button>
      <progress id="progress" value="0" max="1" style="width:100%;display:none"></progress>
      <div id="status"></div>
      <div id="version"></div>
    </div>
  </div>

  <script src="throttle.js"></script>
  <script src="lz-string.min.js"></script>
  <script src="cache.js"></script>
  <script src="providers/index.js"></script>
  <script src="providers/qwen.js"></script>
  <script src="translator.js"></script>
  <script src="config.js"></script>
  <script src="languages.js"></script>
  <script src="usageColor.js"></script>
  <script src="providerConfig.js"></script>
  <script src="popup.js"></script>
</body>
</html><|MERGE_RESOLUTION|>--- conflicted
+++ resolved
@@ -131,11 +131,7 @@
         <button id="clearDomain" title="Remove cached translations for this domain">Clear Domain</button>
         <button id="clearPair" title="Remove cached translations for this language pair">Clear Pair</button>
         <span id="cacheSize" style="font-size:0.875rem"></span>
-<<<<<<< HEAD
         <span id="hitRate" style="font-size:0.875rem"></span>
-=======
-        <span id="compressionErrors" style="font-size:0.875rem"></span>
->>>>>>> 7ea24aa9
         <label class="force-toggle"><input type="checkbox" id="force"> Force</label>
       </div>
       <div id="domainCounts" style="font-size:0.75rem"></div>
