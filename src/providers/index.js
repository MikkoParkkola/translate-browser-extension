const Providers = require('../lib/providers');

function initProviders() {
  Providers.init({
    qwen: require('./qwen'),
    google: require('./google'),
    deepl: require('./deepl').basic,
    'deepl-free': require('./deepl').free,
    'deepl-pro': require('./deepl').pro,
    macos: { ...require('./macos'), label: 'macOS' },
    mistral: { ...require('./mistral'), label: 'Mistral' },
    openai: { ...require('./openai'), label: 'OpenAI' },
    openrouter: { ...require('./openrouter'), label: 'OpenRouter' },
    ollama: { ...require('./ollama'), label: 'Ollama' },
<<<<<<< HEAD
    gemini: { ...require('./gemini'), label: 'Gemini' },
=======
    anthropic: { ...require('./anthropic'), label: 'Anthropic' },
>>>>>>> 0ce3dcb5
  });
}

function isInitialized() { return Providers.isInitialized(); }
function ensureProviders() {
  if (!isInitialized()) {
    initProviders();
    return true;
  }
  return false;
}
function resetProviders() { Providers.reset(); }

function registerProvider(name, provider) { Providers.register(name, provider); }
function getProvider(name) { return Providers.get(name); }
function listProviders() {
  return Array.from(Providers.candidates({})).map(name => {
    const p = Providers.get(name) || {};
    return { name, label: p.label || name };
  });
}

// Expose registry to globals for browser use
if (typeof window !== 'undefined') {
  window.qwenProviders = { registerProvider, getProvider, listProviders, initProviders, ensureProviders, isInitialized, resetProviders };
} else if (typeof self !== 'undefined') {
  self.qwenProviders = { registerProvider, getProvider, listProviders, initProviders, ensureProviders, isInitialized, resetProviders };
}

module.exports = { registerProvider, getProvider, listProviders, initProviders, ensureProviders, isInitialized, resetProviders };<|MERGE_RESOLUTION|>--- conflicted
+++ resolved
@@ -12,11 +12,8 @@
     openai: { ...require('./openai'), label: 'OpenAI' },
     openrouter: { ...require('./openrouter'), label: 'OpenRouter' },
     ollama: { ...require('./ollama'), label: 'Ollama' },
-<<<<<<< HEAD
     gemini: { ...require('./gemini'), label: 'Gemini' },
-=======
     anthropic: { ...require('./anthropic'), label: 'Anthropic' },
->>>>>>> 0ce3dcb5
   });
 }
 
