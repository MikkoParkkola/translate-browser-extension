(function (root, factory) {
  const mod = factory(root);
  if (typeof module !== 'undefined' && module.exports) module.exports = mod;
  else root.qwenProviderDeepL = mod;
}(typeof self !== 'undefined' ? self : this, function (root) {
  const fetchFn = (typeof fetch !== 'undefined') ? fetch : (root.fetch || null);
  function withSlash(u) { return /\/$/.test(u) ? u : u + '/'; }

  async function translate({ endpoint = 'https://api.deepl.com/', apiKey, text, source, target, signal, debug }) {
    if (!fetchFn) throw new Error('fetch not available');
    const base = withSlash(endpoint) + 'v2/';
    const url = base + 'translate';
    const params = new URLSearchParams();
    params.append('text', text);
    if (source) params.append('source_lang', String(source).toUpperCase());
    if (target) params.append('target_lang', String(target).toUpperCase());
    const headers = { 'Content-Type': 'application/x-www-form-urlencoded' };
    const key = (apiKey || '').trim();
    if (key) headers.Authorization = /^deepl-auth-key\s/i.test(key) ? key : `DeepL-Auth-Key ${key}`;
    const resp = await fetchFn(url, { method: 'POST', headers, body: params.toString(), signal });
    if (!resp.ok) {
      let msg = resp.statusText;
      try { const err = await resp.json(); msg = err.message || err.message_detail || msg; } catch {}
      const error = new Error(`HTTP ${resp.status}: ${msg}`);
      error.status = resp.status;
      if (resp.status >= 500 || resp.status === 429) {
        error.retryable = true;
        const ra = resp.headers.get('retry-after');
        if (ra) {
          const ms = parseInt(ra, 10) * 1000;
          if (ms > 0) error.retryAfter = ms;
        }
        if (resp.status === 429 && !error.retryAfter) error.retryAfter = 60000;
      }
      throw error;
    }
    const data = await resp.json();
    const out = data && data.translations && data.translations[0] && data.translations[0].text;
    if (!out) throw new Error('Invalid API response');
    const usage = resp.headers.get('x-deepl-usage');
    let characters;
    if (usage) {
      const m = usage.match(/(\d+)\/(\d+)/);
      if (m) characters = { used: parseInt(m[1], 10), limit: parseInt(m[2], 10) };
    }
    return { text: out, characters };
  }

  function makeProvider(ep) {
    return {
      translate: opts => translate({ ...opts, endpoint: ep || opts.endpoint }),
      label: 'DeepL',
      configFields: ['apiKey', 'apiEndpoint', 'model'],
    };
  }

<<<<<<< HEAD
function makeProvider(ep) {
  return {
    translate: opts => translate({ ...opts, endpoint: ep || opts.endpoint }),
    label: 'DeepL',
    configFields: ['apiKey', 'apiEndpoint', 'model'],
    throttle: { requestLimit: 15, windowMs: 1000 },
  };
}
=======
  const basic = makeProvider();
  const free = makeProvider('https://api-free.deepl.com/');
  const pro = makeProvider('https://api.deepl.com/');
>>>>>>> 9f32793e

  try {
    const reg = root.qwenProviders || (typeof require !== 'undefined' ? require('../lib/providers') : null);
    if (reg && reg.register) {
      reg.register('deepl', basic);
      reg.register('deepl-free', free);
      reg.register('deepl-pro', pro);
    }
  } catch {}

  return { translate, basic, free, pro };
}));
<|MERGE_RESOLUTION|>--- conflicted
+++ resolved
@@ -54,7 +54,6 @@
     };
   }
 
-<<<<<<< HEAD
 function makeProvider(ep) {
   return {
     translate: opts => translate({ ...opts, endpoint: ep || opts.endpoint }),
@@ -63,20 +62,6 @@
     throttle: { requestLimit: 15, windowMs: 1000 },
   };
 }
-=======
-  const basic = makeProvider();
-  const free = makeProvider('https://api-free.deepl.com/');
-  const pro = makeProvider('https://api.deepl.com/');
->>>>>>> 9f32793e
-
-  try {
-    const reg = root.qwenProviders || (typeof require !== 'undefined' ? require('../lib/providers') : null);
-    if (reg && reg.register) {
-      reg.register('deepl', basic);
-      reg.register('deepl-free', free);
-      reg.register('deepl-pro', pro);
-    }
-  } catch {}
 
   return { translate, basic, free, pro };
 }));
